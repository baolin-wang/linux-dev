--- conflicted
+++ resolved
@@ -537,13 +537,8 @@
 	}
 
 	if (!netlink_strict_get_check(skb))
-<<<<<<< HEAD
-		return nlmsg_parse(nlh, sizeof(*ifal), tb, IFAL_MAX,
-				   ifal_policy, extack);
-=======
 		return nlmsg_parse_deprecated(nlh, sizeof(*ifal), tb,
 					      IFAL_MAX, ifal_policy, extack);
->>>>>>> 0ecfebd2
 
 	ifal = nlmsg_data(nlh);
 	if (ifal->__ifal_reserved || ifal->ifal_flags || ifal->ifal_seq) {
@@ -551,13 +546,8 @@
 		return -EINVAL;
 	}
 
-<<<<<<< HEAD
-	err = nlmsg_parse_strict(nlh, sizeof(*ifal), tb, IFAL_MAX,
-				 ifal_policy, extack);
-=======
 	err = nlmsg_parse_deprecated_strict(nlh, sizeof(*ifal), tb, IFAL_MAX,
 					    ifal_policy, extack);
->>>>>>> 0ecfebd2
 	if (err)
 		return err;
 
