// SPDX-License-Identifier: GPL-2.0
/* Copyright 2011-2014 Autronica Fire and Security AS
 *
 * Author(s):
 *	2011-2014 Arvid Brodin, arvid.brodin@alten.se
 *
 * The HSR spec says never to forward the same frame twice on the same
 * interface. A frame is identified by its source MAC address and its HSR
 * sequence number. This code keeps track of senders and their sequence numbers
 * to allow filtering of duplicate frames, and to detect HSR ring errors.
 */

#include <linux/if_ether.h>
#include <linux/etherdevice.h>
#include <linux/slab.h>
#include <linux/rculist.h>
#include "hsr_main.h"
#include "hsr_framereg.h"
#include "hsr_netlink.h"

/*	TODO: use hash lists for mac addresses (linux/jhash.h)?    */

/* seq_nr_after(a, b) - return true if a is after (higher in sequence than) b,
 * false otherwise.
 */
static bool seq_nr_after(u16 a, u16 b)
{
	/* Remove inconsistency where
	 * seq_nr_after(a, b) == seq_nr_before(a, b)
	 */
	if ((int)b - a == 32768)
		return false;

	return (((s16)(b - a)) < 0);
}

#define seq_nr_before(a, b)		seq_nr_after((b), (a))
#define seq_nr_before_or_eq(a, b)	(!seq_nr_after((a), (b)))

bool hsr_addr_is_self(struct hsr_priv *hsr, unsigned char *addr)
{
	struct hsr_node *node;

	node = list_first_or_null_rcu(&hsr->self_node_db, struct hsr_node,
				      mac_list);
	if (!node) {
		WARN_ONCE(1, "HSR: No self node\n");
		return false;
	}

	if (ether_addr_equal(addr, node->macaddress_A))
		return true;
	if (ether_addr_equal(addr, node->macaddress_B))
		return true;

	return false;
}

/* Search for mac entry. Caller must hold rcu read lock.
 */
static struct hsr_node *find_node_by_addr_A(struct list_head *node_db,
					    const unsigned char addr[ETH_ALEN])
{
	struct hsr_node *node;

	list_for_each_entry_rcu(node, node_db, mac_list) {
		if (ether_addr_equal(node->macaddress_A, addr))
			return node;
	}

	return NULL;
}

/* Helper for device init; the self_node_db is used in hsr_rcv() to recognize
 * frames from self that's been looped over the HSR ring.
 */
int hsr_create_self_node(struct hsr_priv *hsr,
			 unsigned char addr_a[ETH_ALEN],
			 unsigned char addr_b[ETH_ALEN])
{
	struct list_head *self_node_db = &hsr->self_node_db;
	struct hsr_node *node, *oldnode;

	node = kmalloc(sizeof(*node), GFP_KERNEL);
	if (!node)
		return -ENOMEM;

	ether_addr_copy(node->macaddress_A, addr_a);
	ether_addr_copy(node->macaddress_B, addr_b);

	spin_lock_bh(&hsr->list_lock);
	oldnode = list_first_or_null_rcu(self_node_db,
					 struct hsr_node, mac_list);
	if (oldnode) {
		list_replace_rcu(&oldnode->mac_list, &node->mac_list);
		spin_unlock_bh(&hsr->list_lock);
		kfree_rcu(oldnode, rcu_head);
	} else {
		list_add_tail_rcu(&node->mac_list, self_node_db);
		spin_unlock_bh(&hsr->list_lock);
	}

	return 0;
}

void hsr_del_self_node(struct hsr_priv *hsr)
{
	struct list_head *self_node_db = &hsr->self_node_db;
	struct hsr_node *node;

	spin_lock_bh(&hsr->list_lock);
	node = list_first_or_null_rcu(self_node_db, struct hsr_node, mac_list);
	if (node) {
		list_del_rcu(&node->mac_list);
		kfree_rcu(node, rcu_head);
	}
	spin_unlock_bh(&hsr->list_lock);
}

void hsr_del_nodes(struct list_head *node_db)
{
	struct hsr_node *node;
	struct hsr_node *tmp;

	list_for_each_entry_safe(node, tmp, node_db, mac_list)
		kfree(node);
}

/* Allocate an hsr_node and add it to node_db. 'addr' is the node's address_A;
 * seq_out is used to initialize filtering of outgoing duplicate frames
 * originating from the newly added node.
 */
static struct hsr_node *hsr_add_node(struct hsr_priv *hsr,
				     struct list_head *node_db,
				     unsigned char addr[],
				     u16 seq_out)
{
	struct hsr_node *new_node, *node;
	unsigned long now;
	int i;

	new_node = kzalloc(sizeof(*new_node), GFP_ATOMIC);
	if (!new_node)
		return NULL;

	ether_addr_copy(new_node->macaddress_A, addr);

	/* We are only interested in time diffs here, so use current jiffies
	 * as initialization. (0 could trigger an spurious ring error warning).
	 */
	now = jiffies;
	for (i = 0; i < HSR_PT_PORTS; i++)
		new_node->time_in[i] = now;
	for (i = 0; i < HSR_PT_PORTS; i++)
		new_node->seq_out[i] = seq_out;

	spin_lock_bh(&hsr->list_lock);
<<<<<<< HEAD
	list_for_each_entry_rcu(node, node_db, mac_list) {
=======
	list_for_each_entry_rcu(node, node_db, mac_list,
				lockdep_is_held(&hsr->list_lock)) {
>>>>>>> 2c523b34
		if (ether_addr_equal(node->macaddress_A, addr))
			goto out;
		if (ether_addr_equal(node->macaddress_B, addr))
			goto out;
	}
	list_add_tail_rcu(&new_node->mac_list, node_db);
	spin_unlock_bh(&hsr->list_lock);
	return new_node;
out:
	spin_unlock_bh(&hsr->list_lock);
	kfree(new_node);
	return node;
}

/* Get the hsr_node from which 'skb' was sent.
 */
struct hsr_node *hsr_get_node(struct hsr_port *port, struct sk_buff *skb,
			      bool is_sup)
{
	struct list_head *node_db = &port->hsr->node_db;
	struct hsr_priv *hsr = port->hsr;
	struct hsr_node *node;
	struct ethhdr *ethhdr;
	u16 seq_out;

	if (!skb_mac_header_was_set(skb))
		return NULL;

	ethhdr = (struct ethhdr *)skb_mac_header(skb);

	list_for_each_entry_rcu(node, node_db, mac_list) {
		if (ether_addr_equal(node->macaddress_A, ethhdr->h_source))
			return node;
		if (ether_addr_equal(node->macaddress_B, ethhdr->h_source))
			return node;
	}

	/* Everyone may create a node entry, connected node to a HSR device. */

	if (ethhdr->h_proto == htons(ETH_P_PRP) ||
	    ethhdr->h_proto == htons(ETH_P_HSR)) {
		/* Use the existing sequence_nr from the tag as starting point
		 * for filtering duplicate frames.
		 */
		seq_out = hsr_get_skb_sequence_nr(skb) - 1;
	} else {
		/* this is called also for frames from master port and
		 * so warn only for non master ports
		 */
		if (port->type != HSR_PT_MASTER)
			WARN_ONCE(1, "%s: Non-HSR frame\n", __func__);
		seq_out = HSR_SEQNR_START;
	}

	return hsr_add_node(hsr, node_db, ethhdr->h_source, seq_out);
}

/* Use the Supervision frame's info about an eventual macaddress_B for merging
 * nodes that has previously had their macaddress_B registered as a separate
 * node.
 */
void hsr_handle_sup_frame(struct sk_buff *skb, struct hsr_node *node_curr,
			  struct hsr_port *port_rcv)
{
	struct hsr_priv *hsr = port_rcv->hsr;
	struct hsr_sup_payload *hsr_sp;
	struct hsr_node *node_real;
	struct list_head *node_db;
	struct ethhdr *ethhdr;
	int i;

	ethhdr = (struct ethhdr *)skb_mac_header(skb);

	/* Leave the ethernet header. */
	skb_pull(skb, sizeof(struct ethhdr));

	/* And leave the HSR tag. */
	if (ethhdr->h_proto == htons(ETH_P_HSR))
		skb_pull(skb, sizeof(struct hsr_tag));

	/* And leave the HSR sup tag. */
	skb_pull(skb, sizeof(struct hsr_sup_tag));

	hsr_sp = (struct hsr_sup_payload *)skb->data;

	/* Merge node_curr (registered on macaddress_B) into node_real */
	node_db = &port_rcv->hsr->node_db;
	node_real = find_node_by_addr_A(node_db, hsr_sp->macaddress_A);
	if (!node_real)
		/* No frame received from AddrA of this node yet */
		node_real = hsr_add_node(hsr, node_db, hsr_sp->macaddress_A,
					 HSR_SEQNR_START - 1);
	if (!node_real)
		goto done; /* No mem */
	if (node_real == node_curr)
		/* Node has already been merged */
		goto done;

	ether_addr_copy(node_real->macaddress_B, ethhdr->h_source);
	for (i = 0; i < HSR_PT_PORTS; i++) {
		if (!node_curr->time_in_stale[i] &&
		    time_after(node_curr->time_in[i], node_real->time_in[i])) {
			node_real->time_in[i] = node_curr->time_in[i];
			node_real->time_in_stale[i] =
						node_curr->time_in_stale[i];
		}
		if (seq_nr_after(node_curr->seq_out[i], node_real->seq_out[i]))
			node_real->seq_out[i] = node_curr->seq_out[i];
	}
	node_real->addr_B_port = port_rcv->type;

	spin_lock_bh(&hsr->list_lock);
	list_del_rcu(&node_curr->mac_list);
	spin_unlock_bh(&hsr->list_lock);
	kfree_rcu(node_curr, rcu_head);

done:
	skb_push(skb, sizeof(struct hsrv1_ethhdr_sp));
}

/* 'skb' is a frame meant for this host, that is to be passed to upper layers.
 *
 * If the frame was sent by a node's B interface, replace the source
 * address with that node's "official" address (macaddress_A) so that upper
 * layers recognize where it came from.
 */
void hsr_addr_subst_source(struct hsr_node *node, struct sk_buff *skb)
{
	if (!skb_mac_header_was_set(skb)) {
		WARN_ONCE(1, "%s: Mac header not set\n", __func__);
		return;
	}

	memcpy(&eth_hdr(skb)->h_source, node->macaddress_A, ETH_ALEN);
}

/* 'skb' is a frame meant for another host.
 * 'port' is the outgoing interface
 *
 * Substitute the target (dest) MAC address if necessary, so the it matches the
 * recipient interface MAC address, regardless of whether that is the
 * recipient's A or B interface.
 * This is needed to keep the packets flowing through switches that learn on
 * which "side" the different interfaces are.
 */
void hsr_addr_subst_dest(struct hsr_node *node_src, struct sk_buff *skb,
			 struct hsr_port *port)
{
	struct hsr_node *node_dst;

	if (!skb_mac_header_was_set(skb)) {
		WARN_ONCE(1, "%s: Mac header not set\n", __func__);
		return;
	}

	if (!is_unicast_ether_addr(eth_hdr(skb)->h_dest))
		return;

	node_dst = find_node_by_addr_A(&port->hsr->node_db,
				       eth_hdr(skb)->h_dest);
	if (!node_dst) {
		WARN_ONCE(1, "%s: Unknown node\n", __func__);
		return;
	}
	if (port->type != node_dst->addr_B_port)
		return;

	ether_addr_copy(eth_hdr(skb)->h_dest, node_dst->macaddress_B);
}

void hsr_register_frame_in(struct hsr_node *node, struct hsr_port *port,
			   u16 sequence_nr)
{
	/* Don't register incoming frames without a valid sequence number. This
	 * ensures entries of restarted nodes gets pruned so that they can
	 * re-register and resume communications.
	 */
	if (seq_nr_before(sequence_nr, node->seq_out[port->type]))
		return;

	node->time_in[port->type] = jiffies;
	node->time_in_stale[port->type] = false;
}

/* 'skb' is a HSR Ethernet frame (with a HSR tag inserted), with a valid
 * ethhdr->h_source address and skb->mac_header set.
 *
 * Return:
 *	 1 if frame can be shown to have been sent recently on this interface,
 *	 0 otherwise, or
 *	 negative error code on error
 */
int hsr_register_frame_out(struct hsr_port *port, struct hsr_node *node,
			   u16 sequence_nr)
{
	if (seq_nr_before_or_eq(sequence_nr, node->seq_out[port->type]))
		return 1;

	node->seq_out[port->type] = sequence_nr;
	return 0;
}

static struct hsr_port *get_late_port(struct hsr_priv *hsr,
				      struct hsr_node *node)
{
	if (node->time_in_stale[HSR_PT_SLAVE_A])
		return hsr_port_get_hsr(hsr, HSR_PT_SLAVE_A);
	if (node->time_in_stale[HSR_PT_SLAVE_B])
		return hsr_port_get_hsr(hsr, HSR_PT_SLAVE_B);

	if (time_after(node->time_in[HSR_PT_SLAVE_B],
		       node->time_in[HSR_PT_SLAVE_A] +
					msecs_to_jiffies(MAX_SLAVE_DIFF)))
		return hsr_port_get_hsr(hsr, HSR_PT_SLAVE_A);
	if (time_after(node->time_in[HSR_PT_SLAVE_A],
		       node->time_in[HSR_PT_SLAVE_B] +
					msecs_to_jiffies(MAX_SLAVE_DIFF)))
		return hsr_port_get_hsr(hsr, HSR_PT_SLAVE_B);

	return NULL;
}

/* Remove stale sequence_nr records. Called by timer every
 * HSR_LIFE_CHECK_INTERVAL (two seconds or so).
 */
void hsr_prune_nodes(struct timer_list *t)
{
	struct hsr_priv *hsr = from_timer(hsr, t, prune_timer);
	struct hsr_node *node;
	struct hsr_node *tmp;
	struct hsr_port *port;
	unsigned long timestamp;
	unsigned long time_a, time_b;

	spin_lock_bh(&hsr->list_lock);
	list_for_each_entry_safe(node, tmp, &hsr->node_db, mac_list) {
		/* Don't prune own node. Neither time_in[HSR_PT_SLAVE_A]
		 * nor time_in[HSR_PT_SLAVE_B], will ever be updated for
		 * the master port. Thus the master node will be repeatedly
		 * pruned leading to packet loss.
		 */
		if (hsr_addr_is_self(hsr, node->macaddress_A))
			continue;

		/* Shorthand */
		time_a = node->time_in[HSR_PT_SLAVE_A];
		time_b = node->time_in[HSR_PT_SLAVE_B];

		/* Check for timestamps old enough to risk wrap-around */
		if (time_after(jiffies, time_a + MAX_JIFFY_OFFSET / 2))
			node->time_in_stale[HSR_PT_SLAVE_A] = true;
		if (time_after(jiffies, time_b + MAX_JIFFY_OFFSET / 2))
			node->time_in_stale[HSR_PT_SLAVE_B] = true;

		/* Get age of newest frame from node.
		 * At least one time_in is OK here; nodes get pruned long
		 * before both time_ins can get stale
		 */
		timestamp = time_a;
		if (node->time_in_stale[HSR_PT_SLAVE_A] ||
		    (!node->time_in_stale[HSR_PT_SLAVE_B] &&
		    time_after(time_b, time_a)))
			timestamp = time_b;

		/* Warn of ring error only as long as we get frames at all */
		if (time_is_after_jiffies(timestamp +
				msecs_to_jiffies(1.5 * MAX_SLAVE_DIFF))) {
			rcu_read_lock();
			port = get_late_port(hsr, node);
			if (port)
				hsr_nl_ringerror(hsr, node->macaddress_A, port);
			rcu_read_unlock();
		}

		/* Prune old entries */
		if (time_is_before_jiffies(timestamp +
				msecs_to_jiffies(HSR_NODE_FORGET_TIME))) {
			hsr_nl_nodedown(hsr, node->macaddress_A);
			list_del_rcu(&node->mac_list);
			/* Note that we need to free this entry later: */
			kfree_rcu(node, rcu_head);
		}
	}
	spin_unlock_bh(&hsr->list_lock);

	/* Restart timer */
	mod_timer(&hsr->prune_timer,
		  jiffies + msecs_to_jiffies(PRUNE_PERIOD));
}

void *hsr_get_next_node(struct hsr_priv *hsr, void *_pos,
			unsigned char addr[ETH_ALEN])
{
	struct hsr_node *node;

	if (!_pos) {
		node = list_first_or_null_rcu(&hsr->node_db,
					      struct hsr_node, mac_list);
		if (node)
			ether_addr_copy(addr, node->macaddress_A);
		return node;
	}

	node = _pos;
	list_for_each_entry_continue_rcu(node, &hsr->node_db, mac_list) {
		ether_addr_copy(addr, node->macaddress_A);
		return node;
	}

	return NULL;
}

int hsr_get_node_data(struct hsr_priv *hsr,
		      const unsigned char *addr,
		      unsigned char addr_b[ETH_ALEN],
		      unsigned int *addr_b_ifindex,
		      int *if1_age,
		      u16 *if1_seq,
		      int *if2_age,
		      u16 *if2_seq)
{
	struct hsr_node *node;
	struct hsr_port *port;
	unsigned long tdiff;

	rcu_read_lock();
	node = find_node_by_addr_A(&hsr->node_db, addr);
	if (!node) {
		rcu_read_unlock();
		return -ENOENT;	/* No such entry */
	}

	ether_addr_copy(addr_b, node->macaddress_B);

	tdiff = jiffies - node->time_in[HSR_PT_SLAVE_A];
	if (node->time_in_stale[HSR_PT_SLAVE_A])
		*if1_age = INT_MAX;
#if HZ <= MSEC_PER_SEC
	else if (tdiff > msecs_to_jiffies(INT_MAX))
		*if1_age = INT_MAX;
#endif
	else
		*if1_age = jiffies_to_msecs(tdiff);

	tdiff = jiffies - node->time_in[HSR_PT_SLAVE_B];
	if (node->time_in_stale[HSR_PT_SLAVE_B])
		*if2_age = INT_MAX;
#if HZ <= MSEC_PER_SEC
	else if (tdiff > msecs_to_jiffies(INT_MAX))
		*if2_age = INT_MAX;
#endif
	else
		*if2_age = jiffies_to_msecs(tdiff);

	/* Present sequence numbers as if they were incoming on interface */
	*if1_seq = node->seq_out[HSR_PT_SLAVE_B];
	*if2_seq = node->seq_out[HSR_PT_SLAVE_A];

	if (node->addr_B_port != HSR_PT_NONE) {
		port = hsr_port_get_hsr(hsr, node->addr_B_port);
		*addr_b_ifindex = port->dev->ifindex;
	} else {
		*addr_b_ifindex = -1;
	}

	rcu_read_unlock();

	return 0;
}<|MERGE_RESOLUTION|>--- conflicted
+++ resolved
@@ -155,12 +155,8 @@
 		new_node->seq_out[i] = seq_out;
 
 	spin_lock_bh(&hsr->list_lock);
-<<<<<<< HEAD
-	list_for_each_entry_rcu(node, node_db, mac_list) {
-=======
 	list_for_each_entry_rcu(node, node_db, mac_list,
 				lockdep_is_held(&hsr->list_lock)) {
->>>>>>> 2c523b34
 		if (ether_addr_equal(node->macaddress_A, addr))
 			goto out;
 		if (ether_addr_equal(node->macaddress_B, addr))
