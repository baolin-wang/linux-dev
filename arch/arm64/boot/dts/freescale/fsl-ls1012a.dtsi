--- conflicted
+++ resolved
@@ -475,11 +475,7 @@
 			interrupts = <0 126 IRQ_TYPE_LEVEL_HIGH>;
 		};
 
-<<<<<<< HEAD
-		pcie@3400000 {
-=======
 		pcie: pcie@3400000 {
->>>>>>> 0ecfebd2
 			compatible = "fsl,ls1012a-pcie";
 			reg = <0x00 0x03400000 0x0 0x00100000   /* controller registers */
 			       0x40 0x00000000 0x0 0x00002000>; /* configuration space */
