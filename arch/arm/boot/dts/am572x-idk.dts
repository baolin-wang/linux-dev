--- conflicted
+++ resolved
@@ -104,13 +104,10 @@
 	gpios = <&gpio3 23 GPIO_ACTIVE_HIGH>;
 };
 
-<<<<<<< HEAD
-=======
 &pcie1_ep {
 	gpios = <&gpio3 23 GPIO_ACTIVE_HIGH>;
 };
 
->>>>>>> bb176f67
 &mailbox5 {
 	status = "okay";
 	mbox_ipu1_ipc3x: mbox_ipu1_ipc3x {
