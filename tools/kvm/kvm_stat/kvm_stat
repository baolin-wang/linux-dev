#!/usr/bin/python
#
# top-like utility for displaying kvm statistics
#
# Copyright 2006-2008 Qumranet Technologies
# Copyright 2008-2011 Red Hat, Inc.
#
# Authors:
#  Avi Kivity <avi@redhat.com>
#
# This work is licensed under the terms of the GNU GPL, version 2.  See
# the COPYING file in the top-level directory.
"""The kvm_stat module outputs statistics about running KVM VMs

Three different ways of output formatting are available:
- as a top-like text ui
- in a key -> value format
- in an all keys, all values format

The data is sampled from the KVM's debugfs entries and its perf events.
"""
from __future__ import print_function

import curses
import sys
import locale
import os
import time
import optparse
import ctypes
import fcntl
import resource
import struct
import re
import subprocess
from collections import defaultdict, namedtuple

VMX_EXIT_REASONS = {
    'EXCEPTION_NMI':        0,
    'EXTERNAL_INTERRUPT':   1,
    'TRIPLE_FAULT':         2,
    'PENDING_INTERRUPT':    7,
    'NMI_WINDOW':           8,
    'TASK_SWITCH':          9,
    'CPUID':                10,
    'HLT':                  12,
    'INVLPG':               14,
    'RDPMC':                15,
    'RDTSC':                16,
    'VMCALL':               18,
    'VMCLEAR':              19,
    'VMLAUNCH':             20,
    'VMPTRLD':              21,
    'VMPTRST':              22,
    'VMREAD':               23,
    'VMRESUME':             24,
    'VMWRITE':              25,
    'VMOFF':                26,
    'VMON':                 27,
    'CR_ACCESS':            28,
    'DR_ACCESS':            29,
    'IO_INSTRUCTION':       30,
    'MSR_READ':             31,
    'MSR_WRITE':            32,
    'INVALID_STATE':        33,
    'MWAIT_INSTRUCTION':    36,
    'MONITOR_INSTRUCTION':  39,
    'PAUSE_INSTRUCTION':    40,
    'MCE_DURING_VMENTRY':   41,
    'TPR_BELOW_THRESHOLD':  43,
    'APIC_ACCESS':          44,
    'EPT_VIOLATION':        48,
    'EPT_MISCONFIG':        49,
    'WBINVD':               54,
    'XSETBV':               55,
    'APIC_WRITE':           56,
    'INVPCID':              58,
}

SVM_EXIT_REASONS = {
    'READ_CR0':       0x000,
    'READ_CR3':       0x003,
    'READ_CR4':       0x004,
    'READ_CR8':       0x008,
    'WRITE_CR0':      0x010,
    'WRITE_CR3':      0x013,
    'WRITE_CR4':      0x014,
    'WRITE_CR8':      0x018,
    'READ_DR0':       0x020,
    'READ_DR1':       0x021,
    'READ_DR2':       0x022,
    'READ_DR3':       0x023,
    'READ_DR4':       0x024,
    'READ_DR5':       0x025,
    'READ_DR6':       0x026,
    'READ_DR7':       0x027,
    'WRITE_DR0':      0x030,
    'WRITE_DR1':      0x031,
    'WRITE_DR2':      0x032,
    'WRITE_DR3':      0x033,
    'WRITE_DR4':      0x034,
    'WRITE_DR5':      0x035,
    'WRITE_DR6':      0x036,
    'WRITE_DR7':      0x037,
    'EXCP_BASE':      0x040,
    'INTR':           0x060,
    'NMI':            0x061,
    'SMI':            0x062,
    'INIT':           0x063,
    'VINTR':          0x064,
    'CR0_SEL_WRITE':  0x065,
    'IDTR_READ':      0x066,
    'GDTR_READ':      0x067,
    'LDTR_READ':      0x068,
    'TR_READ':        0x069,
    'IDTR_WRITE':     0x06a,
    'GDTR_WRITE':     0x06b,
    'LDTR_WRITE':     0x06c,
    'TR_WRITE':       0x06d,
    'RDTSC':          0x06e,
    'RDPMC':          0x06f,
    'PUSHF':          0x070,
    'POPF':           0x071,
    'CPUID':          0x072,
    'RSM':            0x073,
    'IRET':           0x074,
    'SWINT':          0x075,
    'INVD':           0x076,
    'PAUSE':          0x077,
    'HLT':            0x078,
    'INVLPG':         0x079,
    'INVLPGA':        0x07a,
    'IOIO':           0x07b,
    'MSR':            0x07c,
    'TASK_SWITCH':    0x07d,
    'FERR_FREEZE':    0x07e,
    'SHUTDOWN':       0x07f,
    'VMRUN':          0x080,
    'VMMCALL':        0x081,
    'VMLOAD':         0x082,
    'VMSAVE':         0x083,
    'STGI':           0x084,
    'CLGI':           0x085,
    'SKINIT':         0x086,
    'RDTSCP':         0x087,
    'ICEBP':          0x088,
    'WBINVD':         0x089,
    'MONITOR':        0x08a,
    'MWAIT':          0x08b,
    'MWAIT_COND':     0x08c,
    'XSETBV':         0x08d,
    'NPF':            0x400,
}

# EC definition of HSR (from arch/arm64/include/asm/kvm_arm.h)
AARCH64_EXIT_REASONS = {
    'UNKNOWN':      0x00,
    'WFI':          0x01,
    'CP15_32':      0x03,
    'CP15_64':      0x04,
    'CP14_MR':      0x05,
    'CP14_LS':      0x06,
    'FP_ASIMD':     0x07,
    'CP10_ID':      0x08,
    'CP14_64':      0x0C,
    'ILL_ISS':      0x0E,
    'SVC32':        0x11,
    'HVC32':        0x12,
    'SMC32':        0x13,
    'SVC64':        0x15,
    'HVC64':        0x16,
    'SMC64':        0x17,
    'SYS64':        0x18,
    'IABT':         0x20,
    'IABT_HYP':     0x21,
    'PC_ALIGN':     0x22,
    'DABT':         0x24,
    'DABT_HYP':     0x25,
    'SP_ALIGN':     0x26,
    'FP_EXC32':     0x28,
    'FP_EXC64':     0x2C,
    'SERROR':       0x2F,
    'BREAKPT':      0x30,
    'BREAKPT_HYP':  0x31,
    'SOFTSTP':      0x32,
    'SOFTSTP_HYP':  0x33,
    'WATCHPT':      0x34,
    'WATCHPT_HYP':  0x35,
    'BKPT32':       0x38,
    'VECTOR32':     0x3A,
    'BRK64':        0x3C,
}

# From include/uapi/linux/kvm.h, KVM_EXIT_xxx
USERSPACE_EXIT_REASONS = {
    'UNKNOWN':          0,
    'EXCEPTION':        1,
    'IO':               2,
    'HYPERCALL':        3,
    'DEBUG':            4,
    'HLT':              5,
    'MMIO':             6,
    'IRQ_WINDOW_OPEN':  7,
    'SHUTDOWN':         8,
    'FAIL_ENTRY':       9,
    'INTR':             10,
    'SET_TPR':          11,
    'TPR_ACCESS':       12,
    'S390_SIEIC':       13,
    'S390_RESET':       14,
    'DCR':              15,
    'NMI':              16,
    'INTERNAL_ERROR':   17,
    'OSI':              18,
    'PAPR_HCALL':       19,
    'S390_UCONTROL':    20,
    'WATCHDOG':         21,
    'S390_TSCH':        22,
    'EPR':              23,
    'SYSTEM_EVENT':     24,
}

IOCTL_NUMBERS = {
    'SET_FILTER':  0x40082406,
    'ENABLE':      0x00002400,
    'DISABLE':     0x00002401,
    'RESET':       0x00002403,
}

ENCODING = locale.getpreferredencoding(False)
<<<<<<< HEAD
=======
TRACE_FILTER = re.compile(r'^[^\(]*$')
>>>>>>> 661e50bc


class Arch(object):
    """Encapsulates global architecture specific data.

    Contains the performance event open syscall and ioctl numbers, as
    well as the VM exit reasons for the architecture it runs on.

    """
    @staticmethod
    def get_arch():
        machine = os.uname()[4]

        if machine.startswith('ppc'):
            return ArchPPC()
        elif machine.startswith('aarch64'):
            return ArchA64()
        elif machine.startswith('s390'):
            return ArchS390()
        else:
            # X86_64
            for line in open('/proc/cpuinfo'):
                if not line.startswith('flags'):
                    continue

                flags = line.split()
                if 'vmx' in flags:
                    return ArchX86(VMX_EXIT_REASONS)
                if 'svm' in flags:
                    return ArchX86(SVM_EXIT_REASONS)
                return

    def tracepoint_is_child(self, field):
        if (TRACE_FILTER.match(field)):
            return None
        return field.split('(', 1)[0]


class ArchX86(Arch):
    def __init__(self, exit_reasons):
        self.sc_perf_evt_open = 298
        self.ioctl_numbers = IOCTL_NUMBERS
        self.exit_reasons = exit_reasons

    def debugfs_is_child(self, field):
        """ Returns name of parent if 'field' is a child, None otherwise """
        return None


class ArchPPC(Arch):
    def __init__(self):
        self.sc_perf_evt_open = 319
        self.ioctl_numbers = IOCTL_NUMBERS
        self.ioctl_numbers['ENABLE'] = 0x20002400
        self.ioctl_numbers['DISABLE'] = 0x20002401
        self.ioctl_numbers['RESET'] = 0x20002403

        # PPC comes in 32 and 64 bit and some generated ioctl
        # numbers depend on the wordsize.
        char_ptr_size = ctypes.sizeof(ctypes.c_char_p)
        self.ioctl_numbers['SET_FILTER'] = 0x80002406 | char_ptr_size << 16
        self.exit_reasons = {}

    def debugfs_is_child(self, field):
        """ Returns name of parent if 'field' is a child, None otherwise """
        return None


class ArchA64(Arch):
    def __init__(self):
        self.sc_perf_evt_open = 241
        self.ioctl_numbers = IOCTL_NUMBERS
        self.exit_reasons = AARCH64_EXIT_REASONS

    def debugfs_is_child(self, field):
        """ Returns name of parent if 'field' is a child, None otherwise """
        return None


class ArchS390(Arch):
    def __init__(self):
        self.sc_perf_evt_open = 331
        self.ioctl_numbers = IOCTL_NUMBERS
        self.exit_reasons = None

    def debugfs_is_child(self, field):
        """ Returns name of parent if 'field' is a child, None otherwise """
        if field.startswith('instruction_'):
            return 'exit_instruction'


ARCH = Arch.get_arch()


class perf_event_attr(ctypes.Structure):
    """Struct that holds the necessary data to set up a trace event.

    For an extensive explanation see perf_event_open(2) and
    include/uapi/linux/perf_event.h, struct perf_event_attr

    All fields that are not initialized in the constructor are 0.

    """
    _fields_ = [('type', ctypes.c_uint32),
                ('size', ctypes.c_uint32),
                ('config', ctypes.c_uint64),
                ('sample_freq', ctypes.c_uint64),
                ('sample_type', ctypes.c_uint64),
                ('read_format', ctypes.c_uint64),
                ('flags', ctypes.c_uint64),
                ('wakeup_events', ctypes.c_uint32),
                ('bp_type', ctypes.c_uint32),
                ('bp_addr', ctypes.c_uint64),
                ('bp_len', ctypes.c_uint64),
                ]

    def __init__(self):
        super(self.__class__, self).__init__()
        self.type = PERF_TYPE_TRACEPOINT
        self.size = ctypes.sizeof(self)
        self.read_format = PERF_FORMAT_GROUP


PERF_TYPE_TRACEPOINT = 2
PERF_FORMAT_GROUP = 1 << 3


class Group(object):
    """Represents a perf event group."""

    def __init__(self):
        self.events = []

    def add_event(self, event):
        self.events.append(event)

    def read(self):
        """Returns a dict with 'event name: value' for all events in the
        group.

        Values are read by reading from the file descriptor of the
        event that is the group leader. See perf_event_open(2) for
        details.

        Read format for the used event configuration is:
        struct read_format {
            u64 nr; /* The number of events */
            struct {
                u64 value; /* The value of the event */
            } values[nr];
        };

        """
        length = 8 * (1 + len(self.events))
        read_format = 'xxxxxxxx' + 'Q' * len(self.events)
        return dict(zip([event.name for event in self.events],
                        struct.unpack(read_format,
                                      os.read(self.events[0].fd, length))))


class Event(object):
    """Represents a performance event and manages its life cycle."""
    def __init__(self, name, group, trace_cpu, trace_pid, trace_point,
                 trace_filter, trace_set='kvm'):
        self.libc = ctypes.CDLL('libc.so.6', use_errno=True)
        self.syscall = self.libc.syscall
        self.name = name
        self.fd = None
        self._setup_event(group, trace_cpu, trace_pid, trace_point,
                          trace_filter, trace_set)

    def __del__(self):
        """Closes the event's file descriptor.

        As no python file object was created for the file descriptor,
        python will not reference count the descriptor and will not
        close it itself automatically, so we do it.

        """
        if self.fd:
            os.close(self.fd)

    def _perf_event_open(self, attr, pid, cpu, group_fd, flags):
        """Wrapper for the sys_perf_evt_open() syscall.

        Used to set up performance events, returns a file descriptor or -1
        on error.

        Attributes are:
        - syscall number
        - struct perf_event_attr *
        - pid or -1 to monitor all pids
        - cpu number or -1 to monitor all cpus
        - The file descriptor of the group leader or -1 to create a group.
        - flags

        """
        return self.syscall(ARCH.sc_perf_evt_open, ctypes.pointer(attr),
                            ctypes.c_int(pid), ctypes.c_int(cpu),
                            ctypes.c_int(group_fd), ctypes.c_long(flags))

    def _setup_event_attribute(self, trace_set, trace_point):
        """Returns an initialized ctype perf_event_attr struct."""

        id_path = os.path.join(PATH_DEBUGFS_TRACING, 'events', trace_set,
                               trace_point, 'id')

        event_attr = perf_event_attr()
        event_attr.config = int(open(id_path).read())
        return event_attr

    def _setup_event(self, group, trace_cpu, trace_pid, trace_point,
                     trace_filter, trace_set):
        """Sets up the perf event in Linux.

        Issues the syscall to register the event in the kernel and
        then sets the optional filter.

        """

        event_attr = self._setup_event_attribute(trace_set, trace_point)

        # First event will be group leader.
        group_leader = -1

        # All others have to pass the leader's descriptor instead.
        if group.events:
            group_leader = group.events[0].fd

        fd = self._perf_event_open(event_attr, trace_pid,
                                   trace_cpu, group_leader, 0)
        if fd == -1:
            err = ctypes.get_errno()
            raise OSError(err, os.strerror(err),
                          'while calling sys_perf_event_open().')

        if trace_filter:
            fcntl.ioctl(fd, ARCH.ioctl_numbers['SET_FILTER'],
                        trace_filter)

        self.fd = fd

    def enable(self):
        """Enables the trace event in the kernel.

        Enabling the group leader makes reading counters from it and the
        events under it possible.

        """
        fcntl.ioctl(self.fd, ARCH.ioctl_numbers['ENABLE'], 0)

    def disable(self):
        """Disables the trace event in the kernel.

        Disabling the group leader makes reading all counters under it
        impossible.

        """
        fcntl.ioctl(self.fd, ARCH.ioctl_numbers['DISABLE'], 0)

    def reset(self):
        """Resets the count of the trace event in the kernel."""
        fcntl.ioctl(self.fd, ARCH.ioctl_numbers['RESET'], 0)


class Provider(object):
    """Encapsulates functionalities used by all providers."""
    def __init__(self, pid):
        self.child_events = False
        self.pid = pid

    @staticmethod
    def is_field_wanted(fields_filter, field):
        """Indicate whether field is valid according to fields_filter."""
        if not fields_filter:
            return True
        return re.match(fields_filter, field) is not None

    @staticmethod
    def walkdir(path):
        """Returns os.walk() data for specified directory.

        As it is only a wrapper it returns the same 3-tuple of (dirpath,
        dirnames, filenames).
        """
        return next(os.walk(path))


class TracepointProvider(Provider):
    """Data provider for the stats class.

    Manages the events/groups from which it acquires its data.

    """
    def __init__(self, pid, fields_filter):
        self.group_leaders = []
        self.filters = self._get_filters()
        self.update_fields(fields_filter)
        super(TracepointProvider, self).__init__(pid)

    @staticmethod
    def _get_filters():
        """Returns a dict of trace events, their filter ids and
        the values that can be filtered.

        Trace events can be filtered for special values by setting a
        filter string via an ioctl. The string normally has the format
        identifier==value. For each filter a new event will be created, to
        be able to distinguish the events.

        """
        filters = {}
        filters['kvm_userspace_exit'] = ('reason', USERSPACE_EXIT_REASONS)
        if ARCH.exit_reasons:
            filters['kvm_exit'] = ('exit_reason', ARCH.exit_reasons)
        return filters

    def _get_available_fields(self):
        """Returns a list of available events of format 'event name(filter
        name)'.

        All available events have directories under
        /sys/kernel/debug/tracing/events/ which export information
        about the specific event. Therefore, listing the dirs gives us
        a list of all available events.

        Some events like the vm exit reasons can be filtered for
        specific values. To take account for that, the routine below
        creates special fields with the following format:
        event name(filter name)

        """
        path = os.path.join(PATH_DEBUGFS_TRACING, 'events', 'kvm')
        fields = self.walkdir(path)[1]
        extra = []
        for field in fields:
            if field in self.filters:
                filter_name_, filter_dicts = self.filters[field]
                for name in filter_dicts:
                    extra.append(field + '(' + name + ')')
        fields += extra
        return fields

    def update_fields(self, fields_filter):
        """Refresh fields, applying fields_filter"""
<<<<<<< HEAD
        self.fields = [field for field in self.get_available_fields()
                       if self.is_field_wanted(fields_filter, field)]
=======
        self.fields = [field for field in self._get_available_fields()
                       if self.is_field_wanted(fields_filter, field) or
                       ARCH.tracepoint_is_child(field)]
>>>>>>> 661e50bc

    @staticmethod
    def _get_online_cpus():
        """Returns a list of cpu id integers."""
        def parse_int_list(list_string):
            """Returns an int list from a string of comma separated integers and
            integer ranges."""
            integers = []
            members = list_string.split(',')

            for member in members:
                if '-' not in member:
                    integers.append(int(member))
                else:
                    int_range = member.split('-')
                    integers.extend(range(int(int_range[0]),
                                          int(int_range[1]) + 1))

            return integers

        with open('/sys/devices/system/cpu/online') as cpu_list:
            cpu_string = cpu_list.readline()
            return parse_int_list(cpu_string)

    def _setup_traces(self):
        """Creates all event and group objects needed to be able to retrieve
        data."""
        fields = self._get_available_fields()
        if self._pid > 0:
            # Fetch list of all threads of the monitored pid, as qemu
            # starts a thread for each vcpu.
            path = os.path.join('/proc', str(self._pid), 'task')
            groupids = self.walkdir(path)[1]
        else:
            groupids = self._get_online_cpus()

        # The constant is needed as a buffer for python libs, std
        # streams and other files that the script opens.
        newlim = len(groupids) * len(fields) + 50
        try:
            softlim_, hardlim = resource.getrlimit(resource.RLIMIT_NOFILE)

            if hardlim < newlim:
                # Now we need CAP_SYS_RESOURCE, to increase the hard limit.
                resource.setrlimit(resource.RLIMIT_NOFILE, (newlim, newlim))
            else:
                # Raising the soft limit is sufficient.
                resource.setrlimit(resource.RLIMIT_NOFILE, (newlim, hardlim))

        except ValueError:
            sys.exit("NOFILE rlimit could not be raised to {0}".format(newlim))

        for groupid in groupids:
            group = Group()
            for name in fields:
                tracepoint = name
                tracefilter = None
                match = re.match(r'(.*)\((.*)\)', name)
                if match:
                    tracepoint, sub = match.groups()
                    tracefilter = ('%s==%d\0' %
                                   (self.filters[tracepoint][0],
                                    self.filters[tracepoint][1][sub]))

                # From perf_event_open(2):
                # pid > 0 and cpu == -1
                # This measures the specified process/thread on any CPU.
                #
                # pid == -1 and cpu >= 0
                # This measures all processes/threads on the specified CPU.
                trace_cpu = groupid if self._pid == 0 else -1
                trace_pid = int(groupid) if self._pid != 0 else -1

                group.add_event(Event(name=name,
                                      group=group,
                                      trace_cpu=trace_cpu,
                                      trace_pid=trace_pid,
                                      trace_point=tracepoint,
                                      trace_filter=tracefilter))

            self.group_leaders.append(group)

    @property
    def fields(self):
        return self._fields

    @fields.setter
    def fields(self, fields):
        """Enables/disables the (un)wanted events"""
        self._fields = fields
        for group in self.group_leaders:
            for index, event in enumerate(group.events):
                if event.name in fields:
                    event.reset()
                    event.enable()
                else:
                    # Do not disable the group leader.
                    # It would disable all of its events.
                    if index != 0:
                        event.disable()

    @property
    def pid(self):
        return self._pid

    @pid.setter
    def pid(self, pid):
        """Changes the monitored pid by setting new traces."""
        self._pid = pid
        # The garbage collector will get rid of all Event/Group
        # objects and open files after removing the references.
        self.group_leaders = []
        self._setup_traces()
        self.fields = self._fields

    def read(self, by_guest=0):
        """Returns 'event name: current value' for all enabled events."""
        ret = defaultdict(int)
        for group in self.group_leaders:
            for name, val in group.read().items():
<<<<<<< HEAD
                if name in self._fields:
                    ret[name] += val
=======
                if name not in self._fields:
                    continue
                parent = ARCH.tracepoint_is_child(name)
                if parent:
                    name += ' ' + parent
                ret[name] += val
>>>>>>> 661e50bc
        return ret

    def reset(self):
        """Reset all field counters"""
        for group in self.group_leaders:
            for event in group.events:
                event.reset()


class DebugfsProvider(Provider):
    """Provides data from the files that KVM creates in the kvm debugfs
    folder."""
    def __init__(self, pid, fields_filter, include_past):
        self.update_fields(fields_filter)
        self._baseline = {}
        self.do_read = True
        self.paths = []
        super(DebugfsProvider, self).__init__(pid)
        if include_past:
            self._restore()

    def _get_available_fields(self):
        """"Returns a list of available fields.

        The fields are all available KVM debugfs files

        """
        return self.walkdir(PATH_DEBUGFS_KVM)[2]

    def update_fields(self, fields_filter):
        """Refresh fields, applying fields_filter"""
        self._fields = [field for field in self._get_available_fields()
                        if self.is_field_wanted(fields_filter, field) or
                        ARCH.debugfs_is_child(field)]

    @property
    def fields(self):
        return self._fields

    @fields.setter
    def fields(self, fields):
        self._fields = fields
        self.reset()

    @property
    def pid(self):
        return self._pid

    @pid.setter
    def pid(self, pid):
        self._pid = pid
        if pid != 0:
            vms = self.walkdir(PATH_DEBUGFS_KVM)[1]
            if len(vms) == 0:
                self.do_read = False

            self.paths = filter(lambda x: "{}-".format(pid) in x, vms)

        else:
            self.paths = []
            self.do_read = True
        self.reset()

    def read(self, reset=0, by_guest=0):
        """Returns a dict with format:'file name / field -> current value'.

        Parameter 'reset':
          0   plain read
          1   reset field counts to 0
          2   restore the original field counts

        """
        results = {}

        # If no debugfs filtering support is available, then don't read.
        if not self.do_read:
            return results

        paths = self.paths
        if self._pid == 0:
            paths = []
            for entry in os.walk(PATH_DEBUGFS_KVM):
                for dir in entry[1]:
                    paths.append(dir)
        for path in paths:
            for field in self._fields:
                value = self._read_field(field, path)
                key = path + field
                if reset == 1:
                    self._baseline[key] = value
                if reset == 2:
                    self._baseline[key] = 0
                if self._baseline.get(key, -1) == -1:
                    self._baseline[key] = value
                parent = ARCH.debugfs_is_child(field)
                if parent:
                    field = field + ' ' + parent
                else:
                    if by_guest:
                        field = key.split('-')[0]    # set 'field' to 'pid'
                increment = value - self._baseline.get(key, 0)
                if field in results:
                    results[field] += increment
                else:
                    results[field] = increment

        return results

    def _read_field(self, field, path):
        """Returns the value of a single field from a specific VM."""
        try:
            return int(open(os.path.join(PATH_DEBUGFS_KVM,
                                         path,
                                         field))
                       .read())
        except IOError:
            return 0

    def reset(self):
        """Reset field counters"""
        self._baseline = {}
        self.read(1)

    def _restore(self):
        """Reset field counters"""
        self._baseline = {}
        self.read(2)


EventStat = namedtuple('EventStat', ['value', 'delta'])


class Stats(object):
    """Manages the data providers and the data they provide.

    It is used to set filters on the provider's data and collect all
    provider data.

    """
    def __init__(self, options):
        self.providers = self._get_providers(options)
        self._pid_filter = options.pid
        self._fields_filter = options.fields
        self.values = {}
        self._child_events = False

    def _get_providers(self, options):
        """Returns a list of data providers depending on the passed options."""
        providers = []

        if options.debugfs:
            providers.append(DebugfsProvider(options.pid, options.fields,
                                             options.dbgfs_include_past))
        if options.tracepoints or not providers:
            providers.append(TracepointProvider(options.pid, options.fields))

        return providers

    def _update_provider_filters(self):
        """Propagates fields filters to providers."""
        # As we reset the counters when updating the fields we can
        # also clear the cache of old values.
        self.values = {}
        for provider in self.providers:
            provider.update_fields(self._fields_filter)

    def reset(self):
        self.values = {}
        for provider in self.providers:
            provider.reset()

    @property
    def fields_filter(self):
        return self._fields_filter

    @fields_filter.setter
    def fields_filter(self, fields_filter):
        if fields_filter != self._fields_filter:
            self._fields_filter = fields_filter
            self._update_provider_filters()

    @property
    def pid_filter(self):
        return self._pid_filter

    @pid_filter.setter
    def pid_filter(self, pid):
        if pid != self._pid_filter:
            self._pid_filter = pid
            self.values = {}
            for provider in self.providers:
                provider.pid = self._pid_filter

    @property
    def child_events(self):
        return self._child_events

    @child_events.setter
    def child_events(self, val):
        self._child_events = val
        for provider in self.providers:
            provider.child_events = val

    def get(self, by_guest=0):
        """Returns a dict with field -> (value, delta to last value) of all
        provider data.
        Key formats:
          * plain: 'key' is event name
          * child-parent: 'key' is in format '<child> <parent>'
          * pid: 'key' is the pid of the guest, and the record contains the
               aggregated event data
        These formats are generated by the providers, and handled in class TUI.
        """
        for provider in self.providers:
            new = provider.read(by_guest=by_guest)
            for key in new:
                oldval = self.values.get(key, EventStat(0, 0)).value
                newval = new.get(key, 0)
                newdelta = newval - oldval
                self.values[key] = EventStat(newval, newdelta)
        return self.values

    def toggle_display_guests(self, to_pid):
        """Toggle between collection of stats by individual event and by
        guest pid

        Events reported by DebugfsProvider change when switching to/from
        reading by guest values. Hence we have to remove the excess event
        names from self.values.

        """
        if any(isinstance(ins, TracepointProvider) for ins in self.providers):
            return 1
        if to_pid:
            for provider in self.providers:
                if isinstance(provider, DebugfsProvider):
                    for key in provider.fields:
                        if key in self.values.keys():
                            del self.values[key]
        else:
            oldvals = self.values.copy()
            for key in oldvals:
                if key.isdigit():
                    del self.values[key]
        # Update oldval (see get())
        self.get(to_pid)
        return 0


DELAY_DEFAULT = 3.0
MAX_GUEST_NAME_LEN = 48
MAX_REGEX_LEN = 44
SORT_DEFAULT = 0


class Tui(object):
    """Instruments curses to draw a nice text ui."""
    def __init__(self, stats):
        self.stats = stats
        self.screen = None
        self._delay_initial = 0.25
        self._delay_regular = DELAY_DEFAULT
        self._sorting = SORT_DEFAULT
        self._display_guests = 0

    def __enter__(self):
        """Initialises curses for later use.  Based on curses.wrapper
           implementation from the Python standard library."""
        self.screen = curses.initscr()
        curses.noecho()
        curses.cbreak()

        # The try/catch works around a minor bit of
        # over-conscientiousness in the curses module, the error
        # return from C start_color() is ignorable.
        try:
            curses.start_color()
        except curses.error:
            pass

        # Hide cursor in extra statement as some monochrome terminals
        # might support hiding but not colors.
        try:
            curses.curs_set(0)
        except curses.error:
            pass

        curses.use_default_colors()
        return self

    def __exit__(self, *exception):
        """Resets the terminal to its normal state.  Based on curses.wrapper
           implementation from the Python standard library."""
        if self.screen:
            self.screen.keypad(0)
            curses.echo()
            curses.nocbreak()
            curses.endwin()

    @staticmethod
    def get_all_gnames():
        """Returns a list of (pid, gname) tuples of all running guests"""
        res = []
        try:
            child = subprocess.Popen(['ps', '-A', '--format', 'pid,args'],
                                     stdout=subprocess.PIPE)
        except:
            raise Exception
        for line in child.stdout:
            line = line.decode(ENCODING).lstrip().split(' ', 1)
            # perform a sanity check before calling the more expensive
            # function to possibly extract the guest name
            if ' -name ' in line[1]:
                res.append((line[0], Tui.get_gname_from_pid(line[0])))
        child.stdout.close()

        return res

    def _print_all_gnames(self, row):
        """Print a list of all running guests along with their pids."""
        self.screen.addstr(row, 2, '%8s  %-60s' %
                           ('Pid', 'Guest Name (fuzzy list, might be '
                            'inaccurate!)'),
                           curses.A_UNDERLINE)
        row += 1
        try:
            for line in self.get_all_gnames():
                self.screen.addstr(row, 2, '%8s  %-60s' % (line[0], line[1]))
                row += 1
                if row >= self.screen.getmaxyx()[0]:
                    break
        except Exception:
            self.screen.addstr(row + 1, 2, 'Not available')

    @staticmethod
    def get_pid_from_gname(gname):
        """Fuzzy function to convert guest name to QEMU process pid.

        Returns a list of potential pids, can be empty if no match found.
        Throws an exception on processing errors.

        """
        pids = []
        for line in Tui.get_all_gnames():
            if gname == line[1]:
                pids.append(int(line[0]))

        return pids

    @staticmethod
    def get_gname_from_pid(pid):
        """Returns the guest name for a QEMU process pid.

        Extracts the guest name from the QEMU comma line by processing the
        '-name' option. Will also handle names specified out of sequence.

        """
        name = ''
        try:
            line = open('/proc/{}/cmdline'
                        .format(pid), 'r').read().split('\0')
            parms = line[line.index('-name') + 1].split(',')
            while '' in parms:
                # commas are escaped (i.e. ',,'), hence e.g. 'foo,bar' results
                # in # ['foo', '', 'bar'], which we revert here
                idx = parms.index('')
                parms[idx - 1] += ',' + parms[idx + 1]
                del parms[idx:idx+2]
            # the '-name' switch allows for two ways to specify the guest name,
            # where the plain name overrides the name specified via 'guest='
            for arg in parms:
                if '=' not in arg:
                    name = arg
                    break
                if arg[:6] == 'guest=':
                    name = arg[6:]
        except (ValueError, IOError, IndexError):
            pass

        return name

    def _update_pid(self, pid):
        """Propagates pid selection to stats object."""
        self.screen.addstr(4, 1, 'Updating pid filter...')
        self.screen.refresh()
        self.stats.pid_filter = pid

    def _refresh_header(self, pid=None):
        """Refreshes the header."""
        if pid is None:
            pid = self.stats.pid_filter
        self.screen.erase()
        gname = self.get_gname_from_pid(pid)
        if gname:
            gname = ('({})'.format(gname[:MAX_GUEST_NAME_LEN] + '...'
                                   if len(gname) > MAX_GUEST_NAME_LEN
                                   else gname))
        if pid > 0:
            self.screen.addstr(0, 0, 'kvm statistics - pid {0} {1}'
                               .format(pid, gname), curses.A_BOLD)
        else:
            self.screen.addstr(0, 0, 'kvm statistics - summary', curses.A_BOLD)
        if self.stats.fields_filter:
            regex = self.stats.fields_filter
            if len(regex) > MAX_REGEX_LEN:
                regex = regex[:MAX_REGEX_LEN] + '...'
            self.screen.addstr(1, 17, 'regex filter: {0}'.format(regex))
        if self._display_guests:
            col_name = 'Guest Name'
        else:
            col_name = 'Event'
        self.screen.addstr(2, 1, '%-40s %10s%7s %8s' %
                           (col_name, 'Total', '%Total', 'CurAvg/s'),
                           curses.A_STANDOUT)
        self.screen.addstr(4, 1, 'Collecting data...')
        self.screen.refresh()

    def _refresh_body(self, sleeptime):
        def is_child_field(field):
            return field.find('(') != -1

        def insert_child(sorted_items, child, values, parent):
            num = len(sorted_items)
            for i in range(0, num):
                # only add child if parent is present
                if parent.startswith(sorted_items[i][0]):
                    sorted_items.insert(i + 1, ('  ' + child, values))

        def get_sorted_events(self, stats):
            """ separate parent and child events """
            if self._sorting == SORT_DEFAULT:
                def sortkey((_k, v)):
                    # sort by (delta value, overall value)
                    return (v.delta, v.value)
            else:
                def sortkey((_k, v)):
                    # sort by overall value
                    return v.value

            childs = []
            sorted_items = []
            # we can't rule out child events to appear prior to parents even
            # when sorted - separate out all children first, and add in later
            for key, values in sorted(stats.items(), key=sortkey,
                                      reverse=True):
                if values == (0, 0):
                    continue
                if key.find(' ') != -1:
                    if not self.stats.child_events:
                        continue
                    childs.insert(0, (key, values))
                else:
                    sorted_items.append((key, values))
            if self.stats.child_events:
                for key, values in childs:
                    (child, parent) = key.split(' ')
                    insert_child(sorted_items, child, values, parent)

            return sorted_items

        row = 3
        self.screen.move(row, 0)
        self.screen.clrtobot()
        stats = self.stats.get(self._display_guests)
        total = 0.
<<<<<<< HEAD
        for key in stats.keys():
            if key.find('(') is -1:
                total += stats[key][0]
        if self._sorting == SORT_DEFAULT:
            sortkey = sortCurAvg
        else:
            sortkey = sortTotal
        tavg = 0
        for key in sorted(stats.keys(), key=sortkey):
            if row >= self.screen.getmaxyx()[0] - 1:
                break
            values = stats[key]
            if not values[0] and not values[1]:
                break
            if values[0] is not None:
                cur = int(round(values[1] / sleeptime)) if values[1] else ''
                if self._display_guests:
                    key = self.get_gname_from_pid(key)
                self.screen.addstr(row, 1, '%-40s %10d%7.1f %8s' %
                                   (key, values[0], values[0] * 100 / total,
                                    cur))
                if cur is not '' and key.find('(') is -1:
                    tavg += cur
            row += 1
        if row == 3:
            self.screen.addstr(4, 1, 'No matching events reported yet')
        else:
            self.screen.addstr(row, 1, '%-40s %10d        %8s' %
                               ('Total', total, tavg if tavg else ''),
                               curses.A_BOLD)
=======
        ctotal = 0.
        for key, values in stats.items():
            if self._display_guests:
                if self.get_gname_from_pid(key):
                    total += values.value
                continue
            if not key.find(' ') != -1:
                total += values.value
            else:
                ctotal += values.value
        if total == 0.:
            # we don't have any fields, or all non-child events are filtered
            total = ctotal

        # print events
        tavg = 0
        tcur = 0
        for key, values in get_sorted_events(self, stats):
            if row >= self.screen.getmaxyx()[0] - 1 or values == (0, 0):
                break
            if self._display_guests:
                key = self.get_gname_from_pid(key)
                if not key:
                    continue
            cur = int(round(values.delta / sleeptime)) if values.delta else ''
            if key[0] != ' ':
                if values.delta:
                    tcur += values.delta
                ptotal = values.value
                ltotal = total
            else:
                ltotal = ptotal
            self.screen.addstr(row, 1, '%-40s %10d%7.1f %8s' % (key,
                               values.value,
                               values.value * 100 / float(ltotal), cur))
            row += 1
        if row == 3:
            self.screen.addstr(4, 1, 'No matching events reported yet')
        if row > 4:
            tavg = int(round(tcur / sleeptime)) if tcur > 0 else ''
            self.screen.addstr(row, 1, '%-40s %10d        %8s' %
                               ('Total', total, tavg), curses.A_BOLD)
>>>>>>> 661e50bc
        self.screen.refresh()

    def _show_msg(self, text):
        """Display message centered text and exit on key press"""
        hint = 'Press any key to continue'
        curses.cbreak()
        self.screen.erase()
        (x, term_width) = self.screen.getmaxyx()
        row = 2
        for line in text:
            start = (term_width - len(line)) / 2
            self.screen.addstr(row, start, line)
            row += 1
        self.screen.addstr(row + 1, (term_width - len(hint)) / 2, hint,
                           curses.A_STANDOUT)
        self.screen.getkey()

    def _show_help_interactive(self):
        """Display help with list of interactive commands"""
        msg = ('   b     toggle events by guests (debugfs only, honors'
               ' filters)',
               '   c     clear filter',
               '   f     filter by regular expression',
               '   g     filter by guest name/PID',
               '   h     display interactive commands reference',
               '   o     toggle sorting order (Total vs CurAvg/s)',
               '   p     filter by guest name/PID',
               '   q     quit',
               '   r     reset stats',
               '   s     set update interval',
               '   x     toggle reporting of stats for individual child trace'
               ' events',
               'Any other key refreshes statistics immediately')
        curses.cbreak()
        self.screen.erase()
        self.screen.addstr(0, 0, "Interactive commands reference",
                           curses.A_BOLD)
        self.screen.addstr(2, 0, "Press any key to exit", curses.A_STANDOUT)
        row = 4
        for line in msg:
            self.screen.addstr(row, 0, line)
            row += 1
        self.screen.getkey()
        self._refresh_header()

    def _show_filter_selection(self):
        """Draws filter selection mask.

        Asks for a valid regex and sets the fields filter accordingly.

        """
        msg = ''
        while True:
            self.screen.erase()
            self.screen.addstr(0, 0,
                               "Show statistics for events matching a regex.",
                               curses.A_BOLD)
            self.screen.addstr(2, 0,
                               "Current regex: {0}"
                               .format(self.stats.fields_filter))
            self.screen.addstr(5, 0, msg)
            self.screen.addstr(3, 0, "New regex: ")
            curses.echo()
            regex = self.screen.getstr().decode(ENCODING)
            curses.noecho()
            if len(regex) == 0:
                self.stats.fields_filter = ''
                self._refresh_header()
                return
            try:
                re.compile(regex)
                self.stats.fields_filter = regex
                self._refresh_header()
                return
            except re.error:
                msg = '"' + regex + '": Not a valid regular expression'
                continue

<<<<<<< HEAD
    def show_vm_selection_by_pid(self):
        """Draws PID selection mask.

        Asks for a pid until a valid pid or 0 has been entered.

        """
        msg = ''
        while True:
            self.screen.erase()
            self.screen.addstr(0, 0,
                               'Show statistics for specific pid.',
                               curses.A_BOLD)
            self.screen.addstr(1, 0,
                               'This might limit the shown data to the trace '
                               'statistics.')
            self.screen.addstr(5, 0, msg)
            self.print_all_gnames(7)

            curses.echo()
            self.screen.addstr(3, 0, "Pid [0 or pid]: ")
            pid = self.screen.getstr().decode(ENCODING)
            curses.noecho()

            try:
                if len(pid) > 0:
                    pid = int(pid)
                    if pid != 0 and not os.path.isdir(os.path.join('/proc/',
                                                                   str(pid))):
                        msg = '"' + str(pid) + '": Not a running process'
                        continue
                else:
                    pid = 0
                self.refresh_header(pid)
                self.update_pid(pid)
                break
            except ValueError:
                msg = '"' + str(pid) + '": Not a valid pid'

    def show_set_update_interval(self):
=======
    def _show_set_update_interval(self):
>>>>>>> 661e50bc
        """Draws update interval selection mask."""
        msg = ''
        while True:
            self.screen.erase()
            self.screen.addstr(0, 0, 'Set update interval (defaults to %fs).' %
                               DELAY_DEFAULT, curses.A_BOLD)
            self.screen.addstr(4, 0, msg)
            self.screen.addstr(2, 0, 'Change delay from %.1fs to ' %
                               self._delay_regular)
            curses.echo()
            val = self.screen.getstr().decode(ENCODING)
            curses.noecho()

            try:
                if len(val) > 0:
                    delay = float(val)
                    if delay < 0.1:
                        msg = '"' + str(val) + '": Value must be >=0.1'
                        continue
                    if delay > 25.5:
                        msg = '"' + str(val) + '": Value must be <=25.5'
                        continue
                else:
                    delay = DELAY_DEFAULT
                self._delay_regular = delay
                break

            except ValueError:
                msg = '"' + str(val) + '": Invalid value'
        self._refresh_header()

    def _show_vm_selection_by_guest(self):
        """Draws guest selection mask.

        Asks for a guest name or pid until a valid guest name or '' is entered.

        """
        msg = ''
        while True:
            self.screen.erase()
            self.screen.addstr(0, 0,
                               'Show statistics for specific guest or pid.',
                               curses.A_BOLD)
            self.screen.addstr(1, 0,
                               'This might limit the shown data to the trace '
                               'statistics.')
            self.screen.addstr(5, 0, msg)
            self._print_all_gnames(7)
            curses.echo()
<<<<<<< HEAD
            self.screen.addstr(3, 0, "Guest [ENTER or guest]: ")
            gname = self.screen.getstr().decode(ENCODING)
=======
            curses.curs_set(1)
            self.screen.addstr(3, 0, "Guest or pid [ENTER exits]: ")
            guest = self.screen.getstr().decode(ENCODING)
>>>>>>> 661e50bc
            curses.noecho()

            pid = 0
            if not guest or guest == '0':
                break
            if guest.isdigit():
                if not os.path.isdir(os.path.join('/proc/', guest)):
                    msg = '"' + guest + '": Not a running process'
                    continue
                pid = int(guest)
                break
            pids = []
            try:
                pids = self.get_pid_from_gname(guest)
            except:
                msg = '"' + guest + '": Internal error while searching, ' \
                      'use pid filter instead'
                continue
            if len(pids) == 0:
                msg = '"' + guest + '": Not an active guest'
                continue
            if len(pids) > 1:
                msg = '"' + guest + '": Multiple matches found, use pid ' \
                      'filter instead'
                continue
            pid = pids[0]
            break
        curses.curs_set(0)
        self._refresh_header(pid)
        self._update_pid(pid)

    def show_stats(self):
        """Refreshes the screen and processes user input."""
        sleeptime = self._delay_initial
        self._refresh_header()
        start = 0.0  # result based on init value never appears on screen
        while True:
            self._refresh_body(time.time() - start)
            curses.halfdelay(int(sleeptime * 10))
            start = time.time()
            sleeptime = self._delay_regular
            try:
                char = self.screen.getkey()
                if char == 'b':
                    self._display_guests = not self._display_guests
                    if self.stats.toggle_display_guests(self._display_guests):
                        self._show_msg(['Command not available with '
                                        'tracepoints enabled', 'Restart with '
                                        'debugfs only (see option \'-d\') and '
                                        'try again!'])
                        self._display_guests = not self._display_guests
                    self._refresh_header()
                if char == 'c':
                    self.stats.fields_filter = ''
                    self._refresh_header(0)
                    self._update_pid(0)
                if char == 'f':
                    curses.curs_set(1)
                    self._show_filter_selection()
                    curses.curs_set(0)
                    sleeptime = self._delay_initial
                if char == 'g' or char == 'p':
                    self._show_vm_selection_by_guest()
                    sleeptime = self._delay_initial
                if char == 'h':
                    self._show_help_interactive()
                if char == 'o':
                    self._sorting = not self._sorting
                if char == 'q':
                    break
                if char == 'r':
                    self.stats.reset()
                if char == 's':
                    curses.curs_set(1)
                    self._show_set_update_interval()
                    curses.curs_set(0)
                    sleeptime = self._delay_initial
                if char == 'x':
<<<<<<< HEAD
                    self.update_drilldown()
                    # prevents display of current values on next refresh
                    self.stats.get(self._display_guests)
=======
                    self.stats.child_events = not self.stats.child_events
>>>>>>> 661e50bc
            except KeyboardInterrupt:
                break
            except curses.error:
                continue


def batch(stats):
    """Prints statistics in a key, value format."""
    try:
        s = stats.get()
        time.sleep(1)
        s = stats.get()
<<<<<<< HEAD
        for key in sorted(s.keys()):
            values = s[key]
            print('%-42s%10d%10d' % (key, values[0], values[1]))
=======
        for key, values in sorted(s.items()):
            print('%-42s%10d%10d' % (key.split(' ')[0], values.value,
                  values.delta))
>>>>>>> 661e50bc
    except KeyboardInterrupt:
        pass


def log(stats):
    """Prints statistics as reiterating key block, multiple value blocks."""
    keys = sorted(stats.get().keys())

    def banner():
<<<<<<< HEAD
        for k in keys:
            print(k, end=' ')
=======
        for key in keys:
            print(key.split(' ')[0], end=' ')
>>>>>>> 661e50bc
        print()

    def statline():
        s = stats.get()
<<<<<<< HEAD
        for k in keys:
            print(' %9d' % s[k][1], end=' ')
=======
        for key in keys:
            print(' %9d' % s[key].delta, end=' ')
>>>>>>> 661e50bc
        print()
    line = 0
    banner_repeat = 20
    while True:
        try:
            time.sleep(1)
            if line % banner_repeat == 0:
                banner()
            statline()
            line += 1
        except KeyboardInterrupt:
            break


def get_options():
    """Returns processed program arguments."""
    description_text = """
This script displays various statistics about VMs running under KVM.
The statistics are gathered from the KVM debugfs entries and / or the
currently available perf traces.

The monitoring takes additional cpu cycles and might affect the VM's
performance.

Requirements:
- Access to:
    %s
    %s/events/*
    /proc/pid/task
- /proc/sys/kernel/perf_event_paranoid < 1 if user has no
  CAP_SYS_ADMIN and perf events are used.
- CAP_SYS_RESOURCE if the hard limit is not high enough to allow
  the large number of files that are possibly opened.

Interactive Commands:
   b     toggle events by guests (debugfs only, honors filters)
   c     clear filter
   f     filter by regular expression
   g     filter by guest name
   h     display interactive commands reference
   o     toggle sorting order (Total vs CurAvg/s)
   p     filter by PID
   q     quit
   r     reset stats
   s     set update interval
   x     toggle reporting of stats for individual child trace events
Press any other key to refresh statistics immediately.
""" % (PATH_DEBUGFS_KVM, PATH_DEBUGFS_TRACING)

    class PlainHelpFormatter(optparse.IndentedHelpFormatter):
        def format_description(self, description):
            if description:
                return description + "\n"
            else:
                return ""

    def cb_guest_to_pid(option, opt, val, parser):
        try:
            pids = Tui.get_pid_from_gname(val)
        except:
            sys.exit('Error while searching for guest "{}". Use "-p" to '
                     'specify a pid instead?'.format(val))
        if len(pids) == 0:
            sys.exit('Error: No guest by the name "{}" found'.format(val))
        if len(pids) > 1:
            sys.exit('Error: Multiple processes found (pids: {}). Use "-p" '
                     'to specify the desired pid'.format(" ".join(pids)))
        parser.values.pid = pids[0]

    optparser = optparse.OptionParser(description=description_text,
                                      formatter=PlainHelpFormatter())
    optparser.add_option('-1', '--once', '--batch',
                         action='store_true',
                         default=False,
                         dest='once',
                         help='run in batch mode for one second',
                         )
    optparser.add_option('-i', '--debugfs-include-past',
                         action='store_true',
                         default=False,
                         dest='dbgfs_include_past',
                         help='include all available data on past events for '
                              'debugfs',
                         )
    optparser.add_option('-l', '--log',
                         action='store_true',
                         default=False,
                         dest='log',
                         help='run in logging mode (like vmstat)',
                         )
    optparser.add_option('-t', '--tracepoints',
                         action='store_true',
                         default=False,
                         dest='tracepoints',
                         help='retrieve statistics from tracepoints',
                         )
    optparser.add_option('-d', '--debugfs',
                         action='store_true',
                         default=False,
                         dest='debugfs',
                         help='retrieve statistics from debugfs',
                         )
    optparser.add_option('-f', '--fields',
                         action='store',
                         default='',
                         dest='fields',
                         help='''fields to display (regex)
                                 "-f help" for a list of available events''',
                         )
    optparser.add_option('-p', '--pid',
                         action='store',
                         default=0,
                         type='int',
                         dest='pid',
                         help='restrict statistics to pid',
                         )
    optparser.add_option('-g', '--guest',
                         action='callback',
                         type='string',
                         dest='pid',
                         metavar='GUEST',
                         help='restrict statistics to guest by name',
                         callback=cb_guest_to_pid,
                         )
    options, unkn = optparser.parse_args(sys.argv)
    if len(unkn) != 1:
        sys.exit('Error: Extra argument(s): ' + ' '.join(unkn[1:]))
    try:
        # verify that we were passed a valid regex up front
        re.compile(options.fields)
    except re.error:
        sys.exit('Error: "' + options.fields + '" is not a valid regular '
                 'expression')

    return options


def check_access(options):
    """Exits if the current user can't access all needed directories."""
    if not os.path.exists(PATH_DEBUGFS_TRACING) and (options.tracepoints or
                                                     not options.debugfs):
        sys.stderr.write("Please enable CONFIG_TRACING in your kernel "
                         "when using the option -t (default).\n"
                         "If it is enabled, make {0} readable by the "
                         "current user.\n"
                         .format(PATH_DEBUGFS_TRACING))
        if options.tracepoints:
            sys.exit(1)

        sys.stderr.write("Falling back to debugfs statistics!\n")
        options.debugfs = True
        time.sleep(5)

    return options


def assign_globals():
    global PATH_DEBUGFS_KVM
    global PATH_DEBUGFS_TRACING

    debugfs = ''
    for line in file('/proc/mounts'):
        if line.split(' ')[0] == 'debugfs':
            debugfs = line.split(' ')[1]
            break
    if debugfs == '':
        sys.stderr.write("Please make sure that CONFIG_DEBUG_FS is enabled in "
                         "your kernel, mounted and\nreadable by the current "
                         "user:\n"
                         "('mount -t debugfs debugfs /sys/kernel/debug')\n")
        sys.exit(1)

    PATH_DEBUGFS_KVM = os.path.join(debugfs, 'kvm')
    PATH_DEBUGFS_TRACING = os.path.join(debugfs, 'tracing')

    if not os.path.exists(PATH_DEBUGFS_KVM):
        sys.stderr.write("Please make sure that CONFIG_KVM is enabled in "
                         "your kernel and that the modules are loaded.\n")
        sys.exit(1)


def main():
    assign_globals()
    options = get_options()
    options = check_access(options)

    if (options.pid > 0 and
        not os.path.isdir(os.path.join('/proc/',
                                       str(options.pid)))):
        sys.stderr.write('Did you use a (unsupported) tid instead of a pid?\n')
        sys.exit('Specified pid does not exist.')

    stats = Stats(options)

    if options.fields == 'help':
        stats.fields_filter = None
        event_list = []
        for key in stats.get().keys():
            event_list.append(key.split('(', 1)[0])
        sys.stdout.write('  ' + '\n  '.join(sorted(set(event_list))) + '\n')
        sys.exit(0)

    if options.log:
        log(stats)
    elif not options.once:
        with Tui(stats) as tui:
            tui.show_stats()
    else:
        batch(stats)

if __name__ == "__main__":
    main()<|MERGE_RESOLUTION|>--- conflicted
+++ resolved
@@ -228,10 +228,7 @@
 }
 
 ENCODING = locale.getpreferredencoding(False)
-<<<<<<< HEAD
-=======
 TRACE_FILTER = re.compile(r'^[^\(]*$')
->>>>>>> 661e50bc
 
 
 class Arch(object):
@@ -577,14 +574,9 @@
 
     def update_fields(self, fields_filter):
         """Refresh fields, applying fields_filter"""
-<<<<<<< HEAD
-        self.fields = [field for field in self.get_available_fields()
-                       if self.is_field_wanted(fields_filter, field)]
-=======
         self.fields = [field for field in self._get_available_fields()
                        if self.is_field_wanted(fields_filter, field) or
                        ARCH.tracepoint_is_child(field)]
->>>>>>> 661e50bc
 
     @staticmethod
     def _get_online_cpus():
@@ -705,17 +697,12 @@
         ret = defaultdict(int)
         for group in self.group_leaders:
             for name, val in group.read().items():
-<<<<<<< HEAD
-                if name in self._fields:
-                    ret[name] += val
-=======
                 if name not in self._fields:
                     continue
                 parent = ARCH.tracepoint_is_child(name)
                 if parent:
                     name += ' ' + parent
                 ret[name] += val
->>>>>>> 661e50bc
         return ret
 
     def reset(self):
@@ -1181,38 +1168,6 @@
         self.screen.clrtobot()
         stats = self.stats.get(self._display_guests)
         total = 0.
-<<<<<<< HEAD
-        for key in stats.keys():
-            if key.find('(') is -1:
-                total += stats[key][0]
-        if self._sorting == SORT_DEFAULT:
-            sortkey = sortCurAvg
-        else:
-            sortkey = sortTotal
-        tavg = 0
-        for key in sorted(stats.keys(), key=sortkey):
-            if row >= self.screen.getmaxyx()[0] - 1:
-                break
-            values = stats[key]
-            if not values[0] and not values[1]:
-                break
-            if values[0] is not None:
-                cur = int(round(values[1] / sleeptime)) if values[1] else ''
-                if self._display_guests:
-                    key = self.get_gname_from_pid(key)
-                self.screen.addstr(row, 1, '%-40s %10d%7.1f %8s' %
-                                   (key, values[0], values[0] * 100 / total,
-                                    cur))
-                if cur is not '' and key.find('(') is -1:
-                    tavg += cur
-            row += 1
-        if row == 3:
-            self.screen.addstr(4, 1, 'No matching events reported yet')
-        else:
-            self.screen.addstr(row, 1, '%-40s %10d        %8s' %
-                               ('Total', total, tavg if tavg else ''),
-                               curses.A_BOLD)
-=======
         ctotal = 0.
         for key, values in stats.items():
             if self._display_guests:
@@ -1255,7 +1210,6 @@
             tavg = int(round(tcur / sleeptime)) if tcur > 0 else ''
             self.screen.addstr(row, 1, '%-40s %10d        %8s' %
                                ('Total', total, tavg), curses.A_BOLD)
->>>>>>> 661e50bc
         self.screen.refresh()
 
     def _show_msg(self, text):
@@ -1334,49 +1288,7 @@
                 msg = '"' + regex + '": Not a valid regular expression'
                 continue
 
-<<<<<<< HEAD
-    def show_vm_selection_by_pid(self):
-        """Draws PID selection mask.
-
-        Asks for a pid until a valid pid or 0 has been entered.
-
-        """
-        msg = ''
-        while True:
-            self.screen.erase()
-            self.screen.addstr(0, 0,
-                               'Show statistics for specific pid.',
-                               curses.A_BOLD)
-            self.screen.addstr(1, 0,
-                               'This might limit the shown data to the trace '
-                               'statistics.')
-            self.screen.addstr(5, 0, msg)
-            self.print_all_gnames(7)
-
-            curses.echo()
-            self.screen.addstr(3, 0, "Pid [0 or pid]: ")
-            pid = self.screen.getstr().decode(ENCODING)
-            curses.noecho()
-
-            try:
-                if len(pid) > 0:
-                    pid = int(pid)
-                    if pid != 0 and not os.path.isdir(os.path.join('/proc/',
-                                                                   str(pid))):
-                        msg = '"' + str(pid) + '": Not a running process'
-                        continue
-                else:
-                    pid = 0
-                self.refresh_header(pid)
-                self.update_pid(pid)
-                break
-            except ValueError:
-                msg = '"' + str(pid) + '": Not a valid pid'
-
-    def show_set_update_interval(self):
-=======
     def _show_set_update_interval(self):
->>>>>>> 661e50bc
         """Draws update interval selection mask."""
         msg = ''
         while True:
@@ -1426,14 +1338,9 @@
             self.screen.addstr(5, 0, msg)
             self._print_all_gnames(7)
             curses.echo()
-<<<<<<< HEAD
-            self.screen.addstr(3, 0, "Guest [ENTER or guest]: ")
-            gname = self.screen.getstr().decode(ENCODING)
-=======
             curses.curs_set(1)
             self.screen.addstr(3, 0, "Guest or pid [ENTER exits]: ")
             guest = self.screen.getstr().decode(ENCODING)
->>>>>>> 661e50bc
             curses.noecho()
 
             pid = 0
@@ -1512,13 +1419,7 @@
                     curses.curs_set(0)
                     sleeptime = self._delay_initial
                 if char == 'x':
-<<<<<<< HEAD
-                    self.update_drilldown()
-                    # prevents display of current values on next refresh
-                    self.stats.get(self._display_guests)
-=======
                     self.stats.child_events = not self.stats.child_events
->>>>>>> 661e50bc
             except KeyboardInterrupt:
                 break
             except curses.error:
@@ -1531,15 +1432,9 @@
         s = stats.get()
         time.sleep(1)
         s = stats.get()
-<<<<<<< HEAD
-        for key in sorted(s.keys()):
-            values = s[key]
-            print('%-42s%10d%10d' % (key, values[0], values[1]))
-=======
         for key, values in sorted(s.items()):
             print('%-42s%10d%10d' % (key.split(' ')[0], values.value,
                   values.delta))
->>>>>>> 661e50bc
     except KeyboardInterrupt:
         pass
 
@@ -1549,24 +1444,14 @@
     keys = sorted(stats.get().keys())
 
     def banner():
-<<<<<<< HEAD
-        for k in keys:
-            print(k, end=' ')
-=======
         for key in keys:
             print(key.split(' ')[0], end=' ')
->>>>>>> 661e50bc
         print()
 
     def statline():
         s = stats.get()
-<<<<<<< HEAD
-        for k in keys:
-            print(' %9d' % s[k][1], end=' ')
-=======
         for key in keys:
             print(' %9d' % s[key].delta, end=' ')
->>>>>>> 661e50bc
         print()
     line = 0
     banner_repeat = 20
