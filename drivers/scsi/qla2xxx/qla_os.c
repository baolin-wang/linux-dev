/*
 * QLogic Fibre Channel HBA Driver
 * Copyright (c)  2003-2014 QLogic Corporation
 *
 * See LICENSE.qla2xxx for copyright and licensing details.
 */
#include "qla_def.h"

#include <linux/moduleparam.h>
#include <linux/vmalloc.h>
#include <linux/delay.h>
#include <linux/kthread.h>
#include <linux/mutex.h>
#include <linux/kobject.h>
#include <linux/slab.h>
#include <linux/blk-mq-pci.h>
#include <linux/refcount.h>

#include <scsi/scsi_tcq.h>
#include <scsi/scsicam.h>
#include <scsi/scsi_transport.h>
#include <scsi/scsi_transport_fc.h>

#include "qla_target.h"

/*
 * Driver version
 */
char qla2x00_version_str[40];

static int apidev_major;

/*
 * SRB allocation cache
 */
struct kmem_cache *srb_cachep;

/*
 * CT6 CTX allocation cache
 */
static struct kmem_cache *ctx_cachep;
/*
 * error level for logging
 */
int ql_errlev = ql_log_all;

static int ql2xenableclass2;
module_param(ql2xenableclass2, int, S_IRUGO|S_IRUSR);
MODULE_PARM_DESC(ql2xenableclass2,
		"Specify if Class 2 operations are supported from the very "
		"beginning. Default is 0 - class 2 not supported.");


int ql2xlogintimeout = 20;
module_param(ql2xlogintimeout, int, S_IRUGO);
MODULE_PARM_DESC(ql2xlogintimeout,
		"Login timeout value in seconds.");

int qlport_down_retry;
module_param(qlport_down_retry, int, S_IRUGO);
MODULE_PARM_DESC(qlport_down_retry,
		"Maximum number of command retries to a port that returns "
		"a PORT-DOWN status.");

int ql2xplogiabsentdevice;
module_param(ql2xplogiabsentdevice, int, S_IRUGO|S_IWUSR);
MODULE_PARM_DESC(ql2xplogiabsentdevice,
		"Option to enable PLOGI to devices that are not present after "
		"a Fabric scan.  This is needed for several broken switches. "
		"Default is 0 - no PLOGI. 1 - perform PLOGI.");

int ql2xloginretrycount = 0;
module_param(ql2xloginretrycount, int, S_IRUGO);
MODULE_PARM_DESC(ql2xloginretrycount,
		"Specify an alternate value for the NVRAM login retry count.");

int ql2xallocfwdump = 1;
module_param(ql2xallocfwdump, int, S_IRUGO);
MODULE_PARM_DESC(ql2xallocfwdump,
		"Option to enable allocation of memory for a firmware dump "
		"during HBA initialization.  Memory allocation requirements "
		"vary by ISP type.  Default is 1 - allocate memory.");

int ql2xextended_error_logging;
module_param(ql2xextended_error_logging, int, S_IRUGO|S_IWUSR);
module_param_named(logging, ql2xextended_error_logging, int, S_IRUGO|S_IWUSR);
MODULE_PARM_DESC(ql2xextended_error_logging,
		"Option to enable extended error logging,\n"
		"\t\tDefault is 0 - no logging.  0x40000000 - Module Init & Probe.\n"
		"\t\t0x20000000 - Mailbox Cmnds. 0x10000000 - Device Discovery.\n"
		"\t\t0x08000000 - IO tracing.    0x04000000 - DPC Thread.\n"
		"\t\t0x02000000 - Async events.  0x01000000 - Timer routines.\n"
		"\t\t0x00800000 - User space.    0x00400000 - Task Management.\n"
		"\t\t0x00200000 - AER/EEH.       0x00100000 - Multi Q.\n"
		"\t\t0x00080000 - P3P Specific.  0x00040000 - Virtual Port.\n"
		"\t\t0x00020000 - Buffer Dump.   0x00010000 - Misc.\n"
		"\t\t0x00008000 - Verbose.       0x00004000 - Target.\n"
		"\t\t0x00002000 - Target Mgmt.   0x00001000 - Target TMF.\n"
		"\t\t0x7fffffff - For enabling all logs, can be too many logs.\n"
		"\t\t0x1e400000 - Preferred value for capturing essential "
		"debug information (equivalent to old "
		"ql2xextended_error_logging=1).\n"
		"\t\tDo LOGICAL OR of the value to enable more than one level");

int ql2xshiftctondsd = 6;
module_param(ql2xshiftctondsd, int, S_IRUGO);
MODULE_PARM_DESC(ql2xshiftctondsd,
		"Set to control shifting of command type processing "
		"based on total number of SG elements.");

int ql2xfdmienable=1;
module_param(ql2xfdmienable, int, S_IRUGO|S_IWUSR);
module_param_named(fdmi, ql2xfdmienable, int, S_IRUGO|S_IWUSR);
MODULE_PARM_DESC(ql2xfdmienable,
		"Enables FDMI registrations. "
		"0 - no FDMI. Default is 1 - perform FDMI.");

#define MAX_Q_DEPTH	64
static int ql2xmaxqdepth = MAX_Q_DEPTH;
module_param(ql2xmaxqdepth, int, S_IRUGO|S_IWUSR);
MODULE_PARM_DESC(ql2xmaxqdepth,
		"Maximum queue depth to set for each LUN. "
		"Default is 64.");

#if (IS_ENABLED(CONFIG_NVME_FC))
int ql2xenabledif;
#else
int ql2xenabledif = 2;
#endif
module_param(ql2xenabledif, int, S_IRUGO);
MODULE_PARM_DESC(ql2xenabledif,
		" Enable T10-CRC-DIF:\n"
		" Default is 2.\n"
		"  0 -- No DIF Support\n"
		"  1 -- Enable DIF for all types\n"
		"  2 -- Enable DIF for all types, except Type 0.\n");

#if (IS_ENABLED(CONFIG_NVME_FC))
int ql2xnvmeenable = 1;
#else
int ql2xnvmeenable;
#endif
module_param(ql2xnvmeenable, int, 0644);
MODULE_PARM_DESC(ql2xnvmeenable,
    "Enables NVME support. "
    "0 - no NVMe.  Default is Y");

int ql2xenablehba_err_chk = 2;
module_param(ql2xenablehba_err_chk, int, S_IRUGO|S_IWUSR);
MODULE_PARM_DESC(ql2xenablehba_err_chk,
		" Enable T10-CRC-DIF Error isolation by HBA:\n"
		" Default is 2.\n"
		"  0 -- Error isolation disabled\n"
		"  1 -- Error isolation enabled only for DIX Type 0\n"
		"  2 -- Error isolation enabled for all Types\n");

int ql2xiidmaenable=1;
module_param(ql2xiidmaenable, int, S_IRUGO);
MODULE_PARM_DESC(ql2xiidmaenable,
		"Enables iIDMA settings "
		"Default is 1 - perform iIDMA. 0 - no iIDMA.");

int ql2xmqsupport = 1;
module_param(ql2xmqsupport, int, S_IRUGO);
MODULE_PARM_DESC(ql2xmqsupport,
		"Enable on demand multiple queue pairs support "
		"Default is 1 for supported. "
		"Set it to 0 to turn off mq qpair support.");

int ql2xfwloadbin;
module_param(ql2xfwloadbin, int, S_IRUGO|S_IWUSR);
module_param_named(fwload, ql2xfwloadbin, int, S_IRUGO|S_IWUSR);
MODULE_PARM_DESC(ql2xfwloadbin,
		"Option to specify location from which to load ISP firmware:.\n"
		" 2 -- load firmware via the request_firmware() (hotplug).\n"
		"      interface.\n"
		" 1 -- load firmware from flash.\n"
		" 0 -- use default semantics.\n");

int ql2xetsenable;
module_param(ql2xetsenable, int, S_IRUGO);
MODULE_PARM_DESC(ql2xetsenable,
		"Enables firmware ETS burst."
		"Default is 0 - skip ETS enablement.");

int ql2xdbwr = 1;
module_param(ql2xdbwr, int, S_IRUGO|S_IWUSR);
MODULE_PARM_DESC(ql2xdbwr,
		"Option to specify scheme for request queue posting.\n"
		" 0 -- Regular doorbell.\n"
		" 1 -- CAMRAM doorbell (faster).\n");

int ql2xtargetreset = 1;
module_param(ql2xtargetreset, int, S_IRUGO);
MODULE_PARM_DESC(ql2xtargetreset,
		 "Enable target reset."
		 "Default is 1 - use hw defaults.");

int ql2xgffidenable;
module_param(ql2xgffidenable, int, S_IRUGO);
MODULE_PARM_DESC(ql2xgffidenable,
		"Enables GFF_ID checks of port type. "
		"Default is 0 - Do not use GFF_ID information.");

int ql2xasynctmfenable = 1;
module_param(ql2xasynctmfenable, int, S_IRUGO);
MODULE_PARM_DESC(ql2xasynctmfenable,
		"Enables issue of TM IOCBs asynchronously via IOCB mechanism"
		"Default is 1 - Issue TM IOCBs via mailbox mechanism.");

int ql2xdontresethba;
module_param(ql2xdontresethba, int, S_IRUGO|S_IWUSR);
MODULE_PARM_DESC(ql2xdontresethba,
		"Option to specify reset behaviour.\n"
		" 0 (Default) -- Reset on failure.\n"
		" 1 -- Do not reset on failure.\n");

uint64_t ql2xmaxlun = MAX_LUNS;
module_param(ql2xmaxlun, ullong, S_IRUGO);
MODULE_PARM_DESC(ql2xmaxlun,
		"Defines the maximum LU number to register with the SCSI "
		"midlayer. Default is 65535.");

int ql2xmdcapmask = 0x1F;
module_param(ql2xmdcapmask, int, S_IRUGO);
MODULE_PARM_DESC(ql2xmdcapmask,
		"Set the Minidump driver capture mask level. "
		"Default is 0x1F - Can be set to 0x3, 0x7, 0xF, 0x1F, 0x7F.");

int ql2xmdenable = 1;
module_param(ql2xmdenable, int, S_IRUGO);
MODULE_PARM_DESC(ql2xmdenable,
		"Enable/disable MiniDump. "
		"0 - MiniDump disabled. "
		"1 (Default) - MiniDump enabled.");

int ql2xexlogins = 0;
module_param(ql2xexlogins, uint, S_IRUGO|S_IWUSR);
MODULE_PARM_DESC(ql2xexlogins,
		 "Number of extended Logins. "
		 "0 (Default)- Disabled.");

int ql2xexchoffld = 1024;
module_param(ql2xexchoffld, uint, 0644);
MODULE_PARM_DESC(ql2xexchoffld,
	"Number of target exchanges.");

int ql2xiniexchg = 1024;
module_param(ql2xiniexchg, uint, 0644);
MODULE_PARM_DESC(ql2xiniexchg,
	"Number of initiator exchanges.");

int ql2xfwholdabts = 0;
module_param(ql2xfwholdabts, int, S_IRUGO);
MODULE_PARM_DESC(ql2xfwholdabts,
		"Allow FW to hold status IOCB until ABTS rsp received. "
		"0 (Default) Do not set fw option. "
		"1 - Set fw option to hold ABTS.");

int ql2xmvasynctoatio = 1;
module_param(ql2xmvasynctoatio, int, S_IRUGO|S_IWUSR);
MODULE_PARM_DESC(ql2xmvasynctoatio,
		"Move PUREX, ABTS RX and RIDA IOCBs to ATIOQ"
		"0 (Default). Do not move IOCBs"
		"1 - Move IOCBs.");

int ql2xautodetectsfp = 1;
module_param(ql2xautodetectsfp, int, 0444);
MODULE_PARM_DESC(ql2xautodetectsfp,
		 "Detect SFP range and set appropriate distance.\n"
		 "1 (Default): Enable\n");

int ql2xenablemsix = 1;
module_param(ql2xenablemsix, int, 0444);
MODULE_PARM_DESC(ql2xenablemsix,
		 "Set to enable MSI or MSI-X interrupt mechanism.\n"
		 " Default is 1, enable MSI-X interrupt mechanism.\n"
		 " 0 -- enable traditional pin-based mechanism.\n"
		 " 1 -- enable MSI-X interrupt mechanism.\n"
		 " 2 -- enable MSI interrupt mechanism.\n");

int qla2xuseresexchforels;
module_param(qla2xuseresexchforels, int, 0444);
MODULE_PARM_DESC(qla2xuseresexchforels,
		 "Reserve 1/2 of emergency exchanges for ELS.\n"
		 " 0 (default): disabled");

/*
 * SCSI host template entry points
 */
static int qla2xxx_slave_configure(struct scsi_device * device);
static int qla2xxx_slave_alloc(struct scsi_device *);
static int qla2xxx_scan_finished(struct Scsi_Host *, unsigned long time);
static void qla2xxx_scan_start(struct Scsi_Host *);
static void qla2xxx_slave_destroy(struct scsi_device *);
static int qla2xxx_queuecommand(struct Scsi_Host *h, struct scsi_cmnd *cmd);
static int qla2xxx_eh_abort(struct scsi_cmnd *);
static int qla2xxx_eh_device_reset(struct scsi_cmnd *);
static int qla2xxx_eh_target_reset(struct scsi_cmnd *);
static int qla2xxx_eh_bus_reset(struct scsi_cmnd *);
static int qla2xxx_eh_host_reset(struct scsi_cmnd *);

static void qla2x00_clear_drv_active(struct qla_hw_data *);
static void qla2x00_free_device(scsi_qla_host_t *);
static int qla2xxx_map_queues(struct Scsi_Host *shost);
static void qla2x00_destroy_deferred_work(struct qla_hw_data *);


struct scsi_host_template qla2xxx_driver_template = {
	.module			= THIS_MODULE,
	.name			= QLA2XXX_DRIVER_NAME,
	.queuecommand		= qla2xxx_queuecommand,

	.eh_timed_out		= fc_eh_timed_out,
	.eh_abort_handler	= qla2xxx_eh_abort,
	.eh_device_reset_handler = qla2xxx_eh_device_reset,
	.eh_target_reset_handler = qla2xxx_eh_target_reset,
	.eh_bus_reset_handler	= qla2xxx_eh_bus_reset,
	.eh_host_reset_handler	= qla2xxx_eh_host_reset,

	.slave_configure	= qla2xxx_slave_configure,

	.slave_alloc		= qla2xxx_slave_alloc,
	.slave_destroy		= qla2xxx_slave_destroy,
	.scan_finished		= qla2xxx_scan_finished,
	.scan_start		= qla2xxx_scan_start,
	.change_queue_depth	= scsi_change_queue_depth,
	.map_queues             = qla2xxx_map_queues,
	.this_id		= -1,
	.cmd_per_lun		= 3,
	.sg_tablesize		= SG_ALL,

	.max_sectors		= 0xFFFF,
	.shost_attrs		= qla2x00_host_attrs,

	.supported_mode		= MODE_INITIATOR,
	.track_queue_depth	= 1,
};

static struct scsi_transport_template *qla2xxx_transport_template = NULL;
struct scsi_transport_template *qla2xxx_transport_vport_template = NULL;

/* TODO Convert to inlines
 *
 * Timer routines
 */

__inline__ void
qla2x00_start_timer(scsi_qla_host_t *vha, unsigned long interval)
{
	timer_setup(&vha->timer, qla2x00_timer, 0);
	vha->timer.expires = jiffies + interval * HZ;
	add_timer(&vha->timer);
	vha->timer_active = 1;
}

static inline void
qla2x00_restart_timer(scsi_qla_host_t *vha, unsigned long interval)
{
	/* Currently used for 82XX only. */
	if (vha->device_flags & DFLG_DEV_FAILED) {
		ql_dbg(ql_dbg_timer, vha, 0x600d,
		    "Device in a failed state, returning.\n");
		return;
	}

	mod_timer(&vha->timer, jiffies + interval * HZ);
}

static __inline__ void
qla2x00_stop_timer(scsi_qla_host_t *vha)
{
	del_timer_sync(&vha->timer);
	vha->timer_active = 0;
}

static int qla2x00_do_dpc(void *data);

static void qla2x00_rst_aen(scsi_qla_host_t *);

static int qla2x00_mem_alloc(struct qla_hw_data *, uint16_t, uint16_t,
	struct req_que **, struct rsp_que **);
static void qla2x00_free_fw_dump(struct qla_hw_data *);
static void qla2x00_mem_free(struct qla_hw_data *);
int qla2xxx_mqueuecommand(struct Scsi_Host *host, struct scsi_cmnd *cmd,
	struct qla_qpair *qpair);

/* -------------------------------------------------------------------------- */
static void qla_init_base_qpair(struct scsi_qla_host *vha, struct req_que *req,
    struct rsp_que *rsp)
{
	struct qla_hw_data *ha = vha->hw;
	rsp->qpair = ha->base_qpair;
	rsp->req = req;
	ha->base_qpair->hw = ha;
	ha->base_qpair->req = req;
	ha->base_qpair->rsp = rsp;
	ha->base_qpair->vha = vha;
	ha->base_qpair->qp_lock_ptr = &ha->hardware_lock;
	ha->base_qpair->use_shadow_reg = IS_SHADOW_REG_CAPABLE(ha) ? 1 : 0;
	ha->base_qpair->msix = &ha->msix_entries[QLA_MSIX_RSP_Q];
	ha->base_qpair->srb_mempool = ha->srb_mempool;
	INIT_LIST_HEAD(&ha->base_qpair->hints_list);
	ha->base_qpair->enable_class_2 = ql2xenableclass2;
	/* init qpair to this cpu. Will adjust at run time. */
	qla_cpu_update(rsp->qpair, raw_smp_processor_id());
	ha->base_qpair->pdev = ha->pdev;

	if (IS_QLA27XX(ha) || IS_QLA83XX(ha))
		ha->base_qpair->reqq_start_iocbs = qla_83xx_start_iocbs;
}

static int qla2x00_alloc_queues(struct qla_hw_data *ha, struct req_que *req,
				struct rsp_que *rsp)
{
	scsi_qla_host_t *vha = pci_get_drvdata(ha->pdev);
	ha->req_q_map = kcalloc(ha->max_req_queues, sizeof(struct req_que *),
				GFP_KERNEL);
	if (!ha->req_q_map) {
		ql_log(ql_log_fatal, vha, 0x003b,
		    "Unable to allocate memory for request queue ptrs.\n");
		goto fail_req_map;
	}

	ha->rsp_q_map = kcalloc(ha->max_rsp_queues, sizeof(struct rsp_que *),
				GFP_KERNEL);
	if (!ha->rsp_q_map) {
		ql_log(ql_log_fatal, vha, 0x003c,
		    "Unable to allocate memory for response queue ptrs.\n");
		goto fail_rsp_map;
	}

	ha->base_qpair = kzalloc(sizeof(struct qla_qpair), GFP_KERNEL);
	if (ha->base_qpair == NULL) {
		ql_log(ql_log_warn, vha, 0x00e0,
		    "Failed to allocate base queue pair memory.\n");
		goto fail_base_qpair;
	}

	qla_init_base_qpair(vha, req, rsp);

	if ((ql2xmqsupport || ql2xnvmeenable) && ha->max_qpairs) {
		ha->queue_pair_map = kcalloc(ha->max_qpairs, sizeof(struct qla_qpair *),
			GFP_KERNEL);
		if (!ha->queue_pair_map) {
			ql_log(ql_log_fatal, vha, 0x0180,
			    "Unable to allocate memory for queue pair ptrs.\n");
			goto fail_qpair_map;
		}
	}

	/*
	 * Make sure we record at least the request and response queue zero in
	 * case we need to free them if part of the probe fails.
	 */
	ha->rsp_q_map[0] = rsp;
	ha->req_q_map[0] = req;
	set_bit(0, ha->rsp_qid_map);
	set_bit(0, ha->req_qid_map);
	return 0;

fail_qpair_map:
	kfree(ha->base_qpair);
	ha->base_qpair = NULL;
fail_base_qpair:
	kfree(ha->rsp_q_map);
	ha->rsp_q_map = NULL;
fail_rsp_map:
	kfree(ha->req_q_map);
	ha->req_q_map = NULL;
fail_req_map:
	return -ENOMEM;
}

static void qla2x00_free_req_que(struct qla_hw_data *ha, struct req_que *req)
{
	if (IS_QLAFX00(ha)) {
		if (req && req->ring_fx00)
			dma_free_coherent(&ha->pdev->dev,
			    (req->length_fx00 + 1) * sizeof(request_t),
			    req->ring_fx00, req->dma_fx00);
	} else if (req && req->ring)
		dma_free_coherent(&ha->pdev->dev,
		(req->length + 1) * sizeof(request_t),
		req->ring, req->dma);

	if (req)
		kfree(req->outstanding_cmds);

	kfree(req);
}

static void qla2x00_free_rsp_que(struct qla_hw_data *ha, struct rsp_que *rsp)
{
	if (IS_QLAFX00(ha)) {
		if (rsp && rsp->ring_fx00)
			dma_free_coherent(&ha->pdev->dev,
			    (rsp->length_fx00 + 1) * sizeof(request_t),
			    rsp->ring_fx00, rsp->dma_fx00);
	} else if (rsp && rsp->ring) {
		dma_free_coherent(&ha->pdev->dev,
		(rsp->length + 1) * sizeof(response_t),
		rsp->ring, rsp->dma);
	}
	kfree(rsp);
}

static void qla2x00_free_queues(struct qla_hw_data *ha)
{
	struct req_que *req;
	struct rsp_que *rsp;
	int cnt;
	unsigned long flags;

	if (ha->queue_pair_map) {
		kfree(ha->queue_pair_map);
		ha->queue_pair_map = NULL;
	}
	if (ha->base_qpair) {
		kfree(ha->base_qpair);
		ha->base_qpair = NULL;
	}

	spin_lock_irqsave(&ha->hardware_lock, flags);
	for (cnt = 0; cnt < ha->max_req_queues; cnt++) {
		if (!test_bit(cnt, ha->req_qid_map))
			continue;

		req = ha->req_q_map[cnt];
		clear_bit(cnt, ha->req_qid_map);
		ha->req_q_map[cnt] = NULL;

		spin_unlock_irqrestore(&ha->hardware_lock, flags);
		qla2x00_free_req_que(ha, req);
		spin_lock_irqsave(&ha->hardware_lock, flags);
	}
	spin_unlock_irqrestore(&ha->hardware_lock, flags);

	kfree(ha->req_q_map);
	ha->req_q_map = NULL;


	spin_lock_irqsave(&ha->hardware_lock, flags);
	for (cnt = 0; cnt < ha->max_rsp_queues; cnt++) {
		if (!test_bit(cnt, ha->rsp_qid_map))
			continue;

		rsp = ha->rsp_q_map[cnt];
		clear_bit(cnt, ha->rsp_qid_map);
		ha->rsp_q_map[cnt] =  NULL;
		spin_unlock_irqrestore(&ha->hardware_lock, flags);
		qla2x00_free_rsp_que(ha, rsp);
		spin_lock_irqsave(&ha->hardware_lock, flags);
	}
	spin_unlock_irqrestore(&ha->hardware_lock, flags);

	kfree(ha->rsp_q_map);
	ha->rsp_q_map = NULL;
}

static char *
qla2x00_pci_info_str(struct scsi_qla_host *vha, char *str)
{
	struct qla_hw_data *ha = vha->hw;
	static char *pci_bus_modes[] = {
		"33", "66", "100", "133",
	};
	uint16_t pci_bus;

	strcpy(str, "PCI");
	pci_bus = (ha->pci_attr & (BIT_9 | BIT_10)) >> 9;
	if (pci_bus) {
		strcat(str, "-X (");
		strcat(str, pci_bus_modes[pci_bus]);
	} else {
		pci_bus = (ha->pci_attr & BIT_8) >> 8;
		strcat(str, " (");
		strcat(str, pci_bus_modes[pci_bus]);
	}
	strcat(str, " MHz)");

	return (str);
}

static char *
qla24xx_pci_info_str(struct scsi_qla_host *vha, char *str)
{
	static char *pci_bus_modes[] = { "33", "66", "100", "133", };
	struct qla_hw_data *ha = vha->hw;
	uint32_t pci_bus;

	if (pci_is_pcie(ha->pdev)) {
		char lwstr[6];
		uint32_t lstat, lspeed, lwidth;

		pcie_capability_read_dword(ha->pdev, PCI_EXP_LNKCAP, &lstat);
		lspeed = lstat & PCI_EXP_LNKCAP_SLS;
		lwidth = (lstat & PCI_EXP_LNKCAP_MLW) >> 4;

		strcpy(str, "PCIe (");
		switch (lspeed) {
		case 1:
			strcat(str, "2.5GT/s ");
			break;
		case 2:
			strcat(str, "5.0GT/s ");
			break;
		case 3:
			strcat(str, "8.0GT/s ");
			break;
		default:
			strcat(str, "<unknown> ");
			break;
		}
		snprintf(lwstr, sizeof(lwstr), "x%d)", lwidth);
		strcat(str, lwstr);

		return str;
	}

	strcpy(str, "PCI");
	pci_bus = (ha->pci_attr & CSRX_PCIX_BUS_MODE_MASK) >> 8;
	if (pci_bus == 0 || pci_bus == 8) {
		strcat(str, " (");
		strcat(str, pci_bus_modes[pci_bus >> 3]);
	} else {
		strcat(str, "-X ");
		if (pci_bus & BIT_2)
			strcat(str, "Mode 2");
		else
			strcat(str, "Mode 1");
		strcat(str, " (");
		strcat(str, pci_bus_modes[pci_bus & ~BIT_2]);
	}
	strcat(str, " MHz)");

	return str;
}

static char *
qla2x00_fw_version_str(struct scsi_qla_host *vha, char *str, size_t size)
{
	char un_str[10];
	struct qla_hw_data *ha = vha->hw;

	snprintf(str, size, "%d.%02d.%02d ", ha->fw_major_version,
	    ha->fw_minor_version, ha->fw_subminor_version);

	if (ha->fw_attributes & BIT_9) {
		strcat(str, "FLX");
		return (str);
	}

	switch (ha->fw_attributes & 0xFF) {
	case 0x7:
		strcat(str, "EF");
		break;
	case 0x17:
		strcat(str, "TP");
		break;
	case 0x37:
		strcat(str, "IP");
		break;
	case 0x77:
		strcat(str, "VI");
		break;
	default:
		sprintf(un_str, "(%x)", ha->fw_attributes);
		strcat(str, un_str);
		break;
	}
	if (ha->fw_attributes & 0x100)
		strcat(str, "X");

	return (str);
}

static char *
qla24xx_fw_version_str(struct scsi_qla_host *vha, char *str, size_t size)
{
	struct qla_hw_data *ha = vha->hw;

	snprintf(str, size, "%d.%02d.%02d (%x)", ha->fw_major_version,
	    ha->fw_minor_version, ha->fw_subminor_version, ha->fw_attributes);
	return str;
}

void
qla2x00_sp_free_dma(void *ptr)
{
	srb_t *sp = ptr;
	struct qla_hw_data *ha = sp->vha->hw;
	struct scsi_cmnd *cmd = GET_CMD_SP(sp);
	void *ctx = GET_CMD_CTX_SP(sp);

	if (sp->flags & SRB_DMA_VALID) {
		scsi_dma_unmap(cmd);
		sp->flags &= ~SRB_DMA_VALID;
	}

	if (sp->flags & SRB_CRC_PROT_DMA_VALID) {
		dma_unmap_sg(&ha->pdev->dev, scsi_prot_sglist(cmd),
		    scsi_prot_sg_count(cmd), cmd->sc_data_direction);
		sp->flags &= ~SRB_CRC_PROT_DMA_VALID;
	}

	if (!ctx)
		goto end;

	if (sp->flags & SRB_CRC_CTX_DSD_VALID) {
		/* List assured to be having elements */
		qla2x00_clean_dsd_pool(ha, ctx);
		sp->flags &= ~SRB_CRC_CTX_DSD_VALID;
	}

	if (sp->flags & SRB_CRC_CTX_DMA_VALID) {
		struct crc_context *ctx0 = ctx;

		dma_pool_free(ha->dl_dma_pool, ctx0, ctx0->crc_ctx_dma);
		sp->flags &= ~SRB_CRC_CTX_DMA_VALID;
	}

	if (sp->flags & SRB_FCP_CMND_DMA_VALID) {
		struct ct6_dsd *ctx1 = ctx;

		dma_pool_free(ha->fcp_cmnd_dma_pool, ctx1->fcp_cmnd,
		    ctx1->fcp_cmnd_dma);
		list_splice(&ctx1->dsd_list, &ha->gbl_dsd_list);
		ha->gbl_dsd_inuse -= ctx1->dsd_use_cnt;
		ha->gbl_dsd_avail += ctx1->dsd_use_cnt;
		mempool_free(ctx1, ha->ctx_mempool);
	}

end:
	if (sp->type != SRB_NVME_CMD && sp->type != SRB_NVME_LS) {
		CMD_SP(cmd) = NULL;
		qla2x00_rel_sp(sp);
	}
}

void
qla2x00_sp_compl(void *ptr, int res)
{
	srb_t *sp = ptr;
	struct scsi_cmnd *cmd = GET_CMD_SP(sp);

	cmd->result = res;

	if (atomic_read(&sp->ref_count) == 0) {
		ql_dbg(ql_dbg_io, sp->vha, 0x3015,
		    "SP reference-count to ZERO -- sp=%p cmd=%p.\n",
		    sp, GET_CMD_SP(sp));
		if (ql2xextended_error_logging & ql_dbg_io)
			WARN_ON(atomic_read(&sp->ref_count) == 0);
		return;
	}
	if (!atomic_dec_and_test(&sp->ref_count))
		return;

	sp->free(sp);
	cmd->scsi_done(cmd);
}

void
qla2xxx_qpair_sp_free_dma(void *ptr)
{
	srb_t *sp = (srb_t *)ptr;
	struct scsi_cmnd *cmd = GET_CMD_SP(sp);
	struct qla_hw_data *ha = sp->fcport->vha->hw;
	void *ctx = GET_CMD_CTX_SP(sp);

	if (sp->flags & SRB_DMA_VALID) {
		scsi_dma_unmap(cmd);
		sp->flags &= ~SRB_DMA_VALID;
	}

	if (sp->flags & SRB_CRC_PROT_DMA_VALID) {
		dma_unmap_sg(&ha->pdev->dev, scsi_prot_sglist(cmd),
		    scsi_prot_sg_count(cmd), cmd->sc_data_direction);
		sp->flags &= ~SRB_CRC_PROT_DMA_VALID;
	}

	if (!ctx)
		goto end;

	if (sp->flags & SRB_CRC_CTX_DSD_VALID) {
		/* List assured to be having elements */
		qla2x00_clean_dsd_pool(ha, ctx);
		sp->flags &= ~SRB_CRC_CTX_DSD_VALID;
	}

	if (sp->flags & SRB_CRC_CTX_DMA_VALID) {
		struct crc_context *ctx0 = ctx;

		dma_pool_free(ha->dl_dma_pool, ctx, ctx0->crc_ctx_dma);
		sp->flags &= ~SRB_CRC_CTX_DMA_VALID;
	}

	if (sp->flags & SRB_FCP_CMND_DMA_VALID) {
		struct ct6_dsd *ctx1 = ctx;
		dma_pool_free(ha->fcp_cmnd_dma_pool, ctx1->fcp_cmnd,
		    ctx1->fcp_cmnd_dma);
		list_splice(&ctx1->dsd_list, &ha->gbl_dsd_list);
		ha->gbl_dsd_inuse -= ctx1->dsd_use_cnt;
		ha->gbl_dsd_avail += ctx1->dsd_use_cnt;
		mempool_free(ctx1, ha->ctx_mempool);
	}
end:
	CMD_SP(cmd) = NULL;
	qla2xxx_rel_qpair_sp(sp->qpair, sp);
}

void
qla2xxx_qpair_sp_compl(void *ptr, int res)
{
	srb_t *sp = ptr;
	struct scsi_cmnd *cmd = GET_CMD_SP(sp);

	cmd->result = res;

	if (atomic_read(&sp->ref_count) == 0) {
		ql_dbg(ql_dbg_io, sp->fcport->vha, 0x3079,
		    "SP reference-count to ZERO -- sp=%p cmd=%p.\n",
		    sp, GET_CMD_SP(sp));
		if (ql2xextended_error_logging & ql_dbg_io)
			WARN_ON(atomic_read(&sp->ref_count) == 0);
		return;
	}
	if (!atomic_dec_and_test(&sp->ref_count))
		return;

	sp->free(sp);
	cmd->scsi_done(cmd);
}

/* If we are SP1 here, we need to still take and release the host_lock as SP1
 * does not have the changes necessary to avoid taking host->host_lock.
 */
static int
qla2xxx_queuecommand(struct Scsi_Host *host, struct scsi_cmnd *cmd)
{
	scsi_qla_host_t *vha = shost_priv(host);
	fc_port_t *fcport = (struct fc_port *) cmd->device->hostdata;
	struct fc_rport *rport = starget_to_rport(scsi_target(cmd->device));
	struct qla_hw_data *ha = vha->hw;
	struct scsi_qla_host *base_vha = pci_get_drvdata(ha->pdev);
	srb_t *sp;
	int rval;
	struct qla_qpair *qpair = NULL;
	uint32_t tag;
	uint16_t hwq;

	if (unlikely(test_bit(UNLOADING, &base_vha->dpc_flags))) {
		cmd->result = DID_NO_CONNECT << 16;
		goto qc24_fail_command;
	}

	if (ha->mqenable) {
		tag = blk_mq_unique_tag(cmd->request);
		hwq = blk_mq_unique_tag_to_hwq(tag);
		qpair = ha->queue_pair_map[hwq];

		if (qpair)
			return qla2xxx_mqueuecommand(host, cmd, qpair);
	}

	if (ha->flags.eeh_busy) {
		if (ha->flags.pci_channel_io_perm_failure) {
			ql_dbg(ql_dbg_aer, vha, 0x9010,
			    "PCI Channel IO permanent failure, exiting "
			    "cmd=%p.\n", cmd);
			cmd->result = DID_NO_CONNECT << 16;
		} else {
			ql_dbg(ql_dbg_aer, vha, 0x9011,
			    "EEH_Busy, Requeuing the cmd=%p.\n", cmd);
			cmd->result = DID_REQUEUE << 16;
		}
		goto qc24_fail_command;
	}

	rval = fc_remote_port_chkready(rport);
	if (rval) {
		cmd->result = rval;
		ql_dbg(ql_dbg_io + ql_dbg_verbose, vha, 0x3003,
		    "fc_remote_port_chkready failed for cmd=%p, rval=0x%x.\n",
		    cmd, rval);
		goto qc24_fail_command;
	}

	if (!vha->flags.difdix_supported &&
		scsi_get_prot_op(cmd) != SCSI_PROT_NORMAL) {
			ql_dbg(ql_dbg_io, vha, 0x3004,
			    "DIF Cap not reg, fail DIF capable cmd's:%p.\n",
			    cmd);
			cmd->result = DID_NO_CONNECT << 16;
			goto qc24_fail_command;
	}

	if (!fcport) {
		cmd->result = DID_NO_CONNECT << 16;
		goto qc24_fail_command;
	}

	if (atomic_read(&fcport->state) != FCS_ONLINE) {
		if (atomic_read(&fcport->state) == FCS_DEVICE_DEAD ||
			atomic_read(&base_vha->loop_state) == LOOP_DEAD) {
			ql_dbg(ql_dbg_io, vha, 0x3005,
			    "Returning DNC, fcport_state=%d loop_state=%d.\n",
			    atomic_read(&fcport->state),
			    atomic_read(&base_vha->loop_state));
			cmd->result = DID_NO_CONNECT << 16;
			goto qc24_fail_command;
		}
		goto qc24_target_busy;
	}

	/*
	 * Return target busy if we've received a non-zero retry_delay_timer
	 * in a FCP_RSP.
	 */
	if (fcport->retry_delay_timestamp == 0) {
		/* retry delay not set */
	} else if (time_after(jiffies, fcport->retry_delay_timestamp))
		fcport->retry_delay_timestamp = 0;
	else
		goto qc24_target_busy;

	sp = qla2x00_get_sp(vha, fcport, GFP_ATOMIC);
	if (!sp)
		goto qc24_host_busy;

	sp->u.scmd.cmd = cmd;
	sp->type = SRB_SCSI_CMD;
	atomic_set(&sp->ref_count, 1);
	CMD_SP(cmd) = (void *)sp;
	sp->free = qla2x00_sp_free_dma;
	sp->done = qla2x00_sp_compl;

	rval = ha->isp_ops->start_scsi(sp);
	if (rval != QLA_SUCCESS) {
		ql_dbg(ql_dbg_io + ql_dbg_verbose, vha, 0x3013,
		    "Start scsi failed rval=%d for cmd=%p.\n", rval, cmd);
		goto qc24_host_busy_free_sp;
	}

	return 0;

qc24_host_busy_free_sp:
	sp->free(sp);

qc24_host_busy:
	return SCSI_MLQUEUE_HOST_BUSY;

qc24_target_busy:
	return SCSI_MLQUEUE_TARGET_BUSY;

qc24_fail_command:
	cmd->scsi_done(cmd);

	return 0;
}

/* For MQ supported I/O */
int
qla2xxx_mqueuecommand(struct Scsi_Host *host, struct scsi_cmnd *cmd,
    struct qla_qpair *qpair)
{
	scsi_qla_host_t *vha = shost_priv(host);
	fc_port_t *fcport = (struct fc_port *) cmd->device->hostdata;
	struct fc_rport *rport = starget_to_rport(scsi_target(cmd->device));
	struct qla_hw_data *ha = vha->hw;
	struct scsi_qla_host *base_vha = pci_get_drvdata(ha->pdev);
	srb_t *sp;
	int rval;

	rval = fc_remote_port_chkready(rport);
	if (rval) {
		cmd->result = rval;
		ql_dbg(ql_dbg_io + ql_dbg_verbose, vha, 0x3076,
		    "fc_remote_port_chkready failed for cmd=%p, rval=0x%x.\n",
		    cmd, rval);
		goto qc24_fail_command;
	}

	if (!fcport) {
		cmd->result = DID_NO_CONNECT << 16;
		goto qc24_fail_command;
	}

	if (atomic_read(&fcport->state) != FCS_ONLINE) {
		if (atomic_read(&fcport->state) == FCS_DEVICE_DEAD ||
			atomic_read(&base_vha->loop_state) == LOOP_DEAD) {
			ql_dbg(ql_dbg_io, vha, 0x3077,
			    "Returning DNC, fcport_state=%d loop_state=%d.\n",
			    atomic_read(&fcport->state),
			    atomic_read(&base_vha->loop_state));
			cmd->result = DID_NO_CONNECT << 16;
			goto qc24_fail_command;
		}
		goto qc24_target_busy;
	}

	/*
	 * Return target busy if we've received a non-zero retry_delay_timer
	 * in a FCP_RSP.
	 */
	if (fcport->retry_delay_timestamp == 0) {
		/* retry delay not set */
	} else if (time_after(jiffies, fcport->retry_delay_timestamp))
		fcport->retry_delay_timestamp = 0;
	else
		goto qc24_target_busy;

	sp = qla2xxx_get_qpair_sp(vha, qpair, fcport, GFP_ATOMIC);
	if (!sp)
		goto qc24_host_busy;

	sp->u.scmd.cmd = cmd;
	sp->type = SRB_SCSI_CMD;
	atomic_set(&sp->ref_count, 1);
	CMD_SP(cmd) = (void *)sp;
	sp->free = qla2xxx_qpair_sp_free_dma;
	sp->done = qla2xxx_qpair_sp_compl;
	sp->qpair = qpair;

	rval = ha->isp_ops->start_scsi_mq(sp);
	if (rval != QLA_SUCCESS) {
		ql_dbg(ql_dbg_io + ql_dbg_verbose, vha, 0x3078,
		    "Start scsi failed rval=%d for cmd=%p.\n", rval, cmd);
		if (rval == QLA_INTERFACE_ERROR)
			goto qc24_fail_command;
		goto qc24_host_busy_free_sp;
	}

	return 0;

qc24_host_busy_free_sp:
	sp->free(sp);

qc24_host_busy:
	return SCSI_MLQUEUE_HOST_BUSY;

qc24_target_busy:
	return SCSI_MLQUEUE_TARGET_BUSY;

qc24_fail_command:
	cmd->scsi_done(cmd);

	return 0;
}

/*
 * qla2x00_eh_wait_on_command
 *    Waits for the command to be returned by the Firmware for some
 *    max time.
 *
 * Input:
 *    cmd = Scsi Command to wait on.
 *
 * Return:
 *    Not Found : 0
 *    Found : 1
 */
static int
qla2x00_eh_wait_on_command(struct scsi_cmnd *cmd)
{
#define ABORT_POLLING_PERIOD	1000
#define ABORT_WAIT_ITER		((2 * 1000) / (ABORT_POLLING_PERIOD))
	unsigned long wait_iter = ABORT_WAIT_ITER;
	scsi_qla_host_t *vha = shost_priv(cmd->device->host);
	struct qla_hw_data *ha = vha->hw;
	int ret = QLA_SUCCESS;

	if (unlikely(pci_channel_offline(ha->pdev)) || ha->flags.eeh_busy) {
		ql_dbg(ql_dbg_taskm, vha, 0x8005,
		    "Return:eh_wait.\n");
		return ret;
	}

	while (CMD_SP(cmd) && wait_iter--) {
		msleep(ABORT_POLLING_PERIOD);
	}
	if (CMD_SP(cmd))
		ret = QLA_FUNCTION_FAILED;

	return ret;
}

/*
 * qla2x00_wait_for_hba_online
 *    Wait till the HBA is online after going through
 *    <= MAX_RETRIES_OF_ISP_ABORT  or
 *    finally HBA is disabled ie marked offline
 *
 * Input:
 *     ha - pointer to host adapter structure
 *
 * Note:
 *    Does context switching-Release SPIN_LOCK
 *    (if any) before calling this routine.
 *
 * Return:
 *    Success (Adapter is online) : 0
 *    Failed  (Adapter is offline/disabled) : 1
 */
int
qla2x00_wait_for_hba_online(scsi_qla_host_t *vha)
{
	int		return_status;
	unsigned long	wait_online;
	struct qla_hw_data *ha = vha->hw;
	scsi_qla_host_t *base_vha = pci_get_drvdata(ha->pdev);

	wait_online = jiffies + (MAX_LOOP_TIMEOUT * HZ);
	while (((test_bit(ISP_ABORT_NEEDED, &base_vha->dpc_flags)) ||
	    test_bit(ABORT_ISP_ACTIVE, &base_vha->dpc_flags) ||
	    test_bit(ISP_ABORT_RETRY, &base_vha->dpc_flags) ||
	    ha->dpc_active) && time_before(jiffies, wait_online)) {

		msleep(1000);
	}
	if (base_vha->flags.online)
		return_status = QLA_SUCCESS;
	else
		return_status = QLA_FUNCTION_FAILED;

	return (return_status);
}

static inline int test_fcport_count(scsi_qla_host_t *vha)
{
	struct qla_hw_data *ha = vha->hw;
	unsigned long flags;
	int res;

	spin_lock_irqsave(&ha->tgt.sess_lock, flags);
	ql_dbg(ql_dbg_init, vha, 0x00ec,
	    "tgt %p, fcport_count=%d\n",
	    vha, vha->fcport_count);
	res = (vha->fcport_count == 0);
	spin_unlock_irqrestore(&ha->tgt.sess_lock, flags);

	return res;
}

/*
 * qla2x00_wait_for_sess_deletion can only be called from remove_one.
 * it has dependency on UNLOADING flag to stop device discovery
 */
void
qla2x00_wait_for_sess_deletion(scsi_qla_host_t *vha)
{
	qla2x00_mark_all_devices_lost(vha, 0);

	wait_event_timeout(vha->fcport_waitQ, test_fcport_count(vha), 10*HZ);
}

/*
 * qla2x00_wait_for_hba_ready
 * Wait till the HBA is ready before doing driver unload
 *
 * Input:
 *     ha - pointer to host adapter structure
 *
 * Note:
 *    Does context switching-Release SPIN_LOCK
 *    (if any) before calling this routine.
 *
 */
static void
qla2x00_wait_for_hba_ready(scsi_qla_host_t *vha)
{
	struct qla_hw_data *ha = vha->hw;
	scsi_qla_host_t *base_vha = pci_get_drvdata(ha->pdev);

	while ((qla2x00_reset_active(vha) || ha->dpc_active ||
		ha->flags.mbox_busy) ||
	       test_bit(FX00_RESET_RECOVERY, &vha->dpc_flags) ||
	       test_bit(FX00_TARGET_SCAN, &vha->dpc_flags)) {
		if (test_bit(UNLOADING, &base_vha->dpc_flags))
			break;
		msleep(1000);
	}
}

int
qla2x00_wait_for_chip_reset(scsi_qla_host_t *vha)
{
	int		return_status;
	unsigned long	wait_reset;
	struct qla_hw_data *ha = vha->hw;
	scsi_qla_host_t *base_vha = pci_get_drvdata(ha->pdev);

	wait_reset = jiffies + (MAX_LOOP_TIMEOUT * HZ);
	while (((test_bit(ISP_ABORT_NEEDED, &base_vha->dpc_flags)) ||
	    test_bit(ABORT_ISP_ACTIVE, &base_vha->dpc_flags) ||
	    test_bit(ISP_ABORT_RETRY, &base_vha->dpc_flags) ||
	    ha->dpc_active) && time_before(jiffies, wait_reset)) {

		msleep(1000);

		if (!test_bit(ISP_ABORT_NEEDED, &base_vha->dpc_flags) &&
		    ha->flags.chip_reset_done)
			break;
	}
	if (ha->flags.chip_reset_done)
		return_status = QLA_SUCCESS;
	else
		return_status = QLA_FUNCTION_FAILED;

	return return_status;
}

static int
sp_get(struct srb *sp)
{
	if (!refcount_inc_not_zero((refcount_t*)&sp->ref_count))
		/* kref get fail */
		return ENXIO;
	else
		return 0;
}

#define ISP_REG_DISCONNECT 0xffffffffU
/**************************************************************************
* qla2x00_isp_reg_stat
*
* Description:
*	Read the host status register of ISP before aborting the command.
*
* Input:
*	ha = pointer to host adapter structure.
*
*
* Returns:
*	Either true or false.
*
* Note:	Return true if there is register disconnect.
**************************************************************************/
static inline
uint32_t qla2x00_isp_reg_stat(struct qla_hw_data *ha)
{
	struct device_reg_24xx __iomem *reg = &ha->iobase->isp24;
	struct device_reg_82xx __iomem *reg82 = &ha->iobase->isp82;

	if (IS_P3P_TYPE(ha))
		return ((RD_REG_DWORD(&reg82->host_int)) == ISP_REG_DISCONNECT);
	else
		return ((RD_REG_DWORD(&reg->host_status)) ==
			ISP_REG_DISCONNECT);
}

/**************************************************************************
* qla2xxx_eh_abort
*
* Description:
*    The abort function will abort the specified command.
*
* Input:
*    cmd = Linux SCSI command packet to be aborted.
*
* Returns:
*    Either SUCCESS or FAILED.
*
* Note:
*    Only return FAILED if command not returned by firmware.
**************************************************************************/
static int
qla2xxx_eh_abort(struct scsi_cmnd *cmd)
{
	scsi_qla_host_t *vha = shost_priv(cmd->device->host);
	srb_t *sp;
	int ret;
	unsigned int id;
	uint64_t lun;
	unsigned long flags;
	int rval, wait = 0;
	struct qla_hw_data *ha = vha->hw;
	struct qla_qpair *qpair;

	if (qla2x00_isp_reg_stat(ha)) {
		ql_log(ql_log_info, vha, 0x8042,
		    "PCI/Register disconnect, exiting.\n");
		return FAILED;
	}

	ret = fc_block_scsi_eh(cmd);
	if (ret != 0)
		return ret;
	ret = SUCCESS;

	sp = (srb_t *) CMD_SP(cmd);
	if (!sp)
		return SUCCESS;

	qpair = sp->qpair;
	if (!qpair)
		return SUCCESS;

	spin_lock_irqsave(qpair->qp_lock_ptr, flags);
	if (!CMD_SP(cmd)) {
		/* there's a chance an interrupt could clear
		   the ptr as part of done & free */
		spin_unlock_irqrestore(qpair->qp_lock_ptr, flags);
		return SUCCESS;
	}

	if (sp_get(sp)){
		/* ref_count is already 0 */
		spin_unlock_irqrestore(qpair->qp_lock_ptr, flags);
		return SUCCESS;
	}
	spin_unlock_irqrestore(qpair->qp_lock_ptr, flags);

	id = cmd->device->id;
	lun = cmd->device->lun;

	ql_dbg(ql_dbg_taskm, vha, 0x8002,
	    "Aborting from RISC nexus=%ld:%d:%llu sp=%p cmd=%p handle=%x\n",
	    vha->host_no, id, lun, sp, cmd, sp->handle);

	/* Get a reference to the sp and drop the lock.*/

	rval = ha->isp_ops->abort_command(sp);
	if (rval) {
		if (rval == QLA_FUNCTION_PARAMETER_ERROR)
			ret = SUCCESS;
		else
			ret = FAILED;

		ql_dbg(ql_dbg_taskm, vha, 0x8003,
		    "Abort command mbx failed cmd=%p, rval=%x.\n", cmd, rval);
	} else {
		ql_dbg(ql_dbg_taskm, vha, 0x8004,
		    "Abort command mbx success cmd=%p.\n", cmd);
		wait = 1;
	}

	spin_lock_irqsave(qpair->qp_lock_ptr, flags);
	/*
	 * Clear the slot in the oustanding_cmds array if we can't find the
	 * command to reclaim the resources.
	 */
	if (rval == QLA_FUNCTION_PARAMETER_ERROR)
		vha->req->outstanding_cmds[sp->handle] = NULL;

	/*
	 * sp->done will do ref_count--
	 * sp_get() took an extra count above
	 */
	sp->done(sp, DID_RESET << 16);

	/* Did the command return during mailbox execution? */
	if (ret == FAILED && !CMD_SP(cmd))
		ret = SUCCESS;

	if (!CMD_SP(cmd))
		wait = 0;

	spin_unlock_irqrestore(qpair->qp_lock_ptr, flags);

	/* Wait for the command to be returned. */
	if (wait) {
		if (qla2x00_eh_wait_on_command(cmd) != QLA_SUCCESS) {
			ql_log(ql_log_warn, vha, 0x8006,
			    "Abort handler timed out cmd=%p.\n", cmd);
			ret = FAILED;
		}
	}

	ql_log(ql_log_info, vha, 0x801c,
	    "Abort command issued nexus=%ld:%d:%llu --  %d %x.\n",
	    vha->host_no, id, lun, wait, ret);

	return ret;
}

int
qla2x00_eh_wait_for_pending_commands(scsi_qla_host_t *vha, unsigned int t,
	uint64_t l, enum nexus_wait_type type)
{
	int cnt, match, status;
	unsigned long flags;
	struct qla_hw_data *ha = vha->hw;
	struct req_que *req;
	srb_t *sp;
	struct scsi_cmnd *cmd;

	status = QLA_SUCCESS;

	spin_lock_irqsave(&ha->hardware_lock, flags);
	req = vha->req;
	for (cnt = 1; status == QLA_SUCCESS &&
		cnt < req->num_outstanding_cmds; cnt++) {
		sp = req->outstanding_cmds[cnt];
		if (!sp)
			continue;
		if (sp->type != SRB_SCSI_CMD)
			continue;
		if (vha->vp_idx != sp->vha->vp_idx)
			continue;
		match = 0;
		cmd = GET_CMD_SP(sp);
		switch (type) {
		case WAIT_HOST:
			match = 1;
			break;
		case WAIT_TARGET:
			match = cmd->device->id == t;
			break;
		case WAIT_LUN:
			match = (cmd->device->id == t &&
				cmd->device->lun == l);
			break;
		}
		if (!match)
			continue;

		spin_unlock_irqrestore(&ha->hardware_lock, flags);
		status = qla2x00_eh_wait_on_command(cmd);
		spin_lock_irqsave(&ha->hardware_lock, flags);
	}
	spin_unlock_irqrestore(&ha->hardware_lock, flags);

	return status;
}

static char *reset_errors[] = {
	"HBA not online",
	"HBA not ready",
	"Task management failed",
	"Waiting for command completions",
};

static int
__qla2xxx_eh_generic_reset(char *name, enum nexus_wait_type type,
    struct scsi_cmnd *cmd, int (*do_reset)(struct fc_port *, uint64_t, int))
{
	scsi_qla_host_t *vha = shost_priv(cmd->device->host);
	fc_port_t *fcport = (struct fc_port *) cmd->device->hostdata;
	int err;

	if (!fcport) {
		return FAILED;
	}

	err = fc_block_scsi_eh(cmd);
	if (err != 0)
		return err;

	ql_log(ql_log_info, vha, 0x8009,
	    "%s RESET ISSUED nexus=%ld:%d:%llu cmd=%p.\n", name, vha->host_no,
	    cmd->device->id, cmd->device->lun, cmd);

	err = 0;
	if (qla2x00_wait_for_hba_online(vha) != QLA_SUCCESS) {
		ql_log(ql_log_warn, vha, 0x800a,
		    "Wait for hba online failed for cmd=%p.\n", cmd);
		goto eh_reset_failed;
	}
	err = 2;
	if (do_reset(fcport, cmd->device->lun, blk_mq_rq_cpu(cmd->request) + 1)
		!= QLA_SUCCESS) {
		ql_log(ql_log_warn, vha, 0x800c,
		    "do_reset failed for cmd=%p.\n", cmd);
		goto eh_reset_failed;
	}
	err = 3;
	if (qla2x00_eh_wait_for_pending_commands(vha, cmd->device->id,
	    cmd->device->lun, type) != QLA_SUCCESS) {
		ql_log(ql_log_warn, vha, 0x800d,
		    "wait for pending cmds failed for cmd=%p.\n", cmd);
		goto eh_reset_failed;
	}

	ql_log(ql_log_info, vha, 0x800e,
	    "%s RESET SUCCEEDED nexus:%ld:%d:%llu cmd=%p.\n", name,
	    vha->host_no, cmd->device->id, cmd->device->lun, cmd);

	return SUCCESS;

eh_reset_failed:
	ql_log(ql_log_info, vha, 0x800f,
	    "%s RESET FAILED: %s nexus=%ld:%d:%llu cmd=%p.\n", name,
	    reset_errors[err], vha->host_no, cmd->device->id, cmd->device->lun,
	    cmd);
	return FAILED;
}

static int
qla2xxx_eh_device_reset(struct scsi_cmnd *cmd)
{
	scsi_qla_host_t *vha = shost_priv(cmd->device->host);
	struct qla_hw_data *ha = vha->hw;

	if (qla2x00_isp_reg_stat(ha)) {
		ql_log(ql_log_info, vha, 0x803e,
		    "PCI/Register disconnect, exiting.\n");
		return FAILED;
	}

	return __qla2xxx_eh_generic_reset("DEVICE", WAIT_LUN, cmd,
	    ha->isp_ops->lun_reset);
}

static int
qla2xxx_eh_target_reset(struct scsi_cmnd *cmd)
{
	scsi_qla_host_t *vha = shost_priv(cmd->device->host);
	struct qla_hw_data *ha = vha->hw;

	if (qla2x00_isp_reg_stat(ha)) {
		ql_log(ql_log_info, vha, 0x803f,
		    "PCI/Register disconnect, exiting.\n");
		return FAILED;
	}

	return __qla2xxx_eh_generic_reset("TARGET", WAIT_TARGET, cmd,
	    ha->isp_ops->target_reset);
}

/**************************************************************************
* qla2xxx_eh_bus_reset
*
* Description:
*    The bus reset function will reset the bus and abort any executing
*    commands.
*
* Input:
*    cmd = Linux SCSI command packet of the command that cause the
*          bus reset.
*
* Returns:
*    SUCCESS/FAILURE (defined as macro in scsi.h).
*
**************************************************************************/
static int
qla2xxx_eh_bus_reset(struct scsi_cmnd *cmd)
{
	scsi_qla_host_t *vha = shost_priv(cmd->device->host);
	fc_port_t *fcport = (struct fc_port *) cmd->device->hostdata;
	int ret = FAILED;
	unsigned int id;
	uint64_t lun;
	struct qla_hw_data *ha = vha->hw;

	if (qla2x00_isp_reg_stat(ha)) {
		ql_log(ql_log_info, vha, 0x8040,
		    "PCI/Register disconnect, exiting.\n");
		return FAILED;
	}

	id = cmd->device->id;
	lun = cmd->device->lun;

	if (!fcport) {
		return ret;
	}

	ret = fc_block_scsi_eh(cmd);
	if (ret != 0)
		return ret;
	ret = FAILED;

	ql_log(ql_log_info, vha, 0x8012,
	    "BUS RESET ISSUED nexus=%ld:%d:%llu.\n", vha->host_no, id, lun);

	if (qla2x00_wait_for_hba_online(vha) != QLA_SUCCESS) {
		ql_log(ql_log_fatal, vha, 0x8013,
		    "Wait for hba online failed board disabled.\n");
		goto eh_bus_reset_done;
	}

	if (qla2x00_loop_reset(vha) == QLA_SUCCESS)
		ret = SUCCESS;

	if (ret == FAILED)
		goto eh_bus_reset_done;

	/* Flush outstanding commands. */
	if (qla2x00_eh_wait_for_pending_commands(vha, 0, 0, WAIT_HOST) !=
	    QLA_SUCCESS) {
		ql_log(ql_log_warn, vha, 0x8014,
		    "Wait for pending commands failed.\n");
		ret = FAILED;
	}

eh_bus_reset_done:
	ql_log(ql_log_warn, vha, 0x802b,
	    "BUS RESET %s nexus=%ld:%d:%llu.\n",
	    (ret == FAILED) ? "FAILED" : "SUCCEEDED", vha->host_no, id, lun);

	return ret;
}

/**************************************************************************
* qla2xxx_eh_host_reset
*
* Description:
*    The reset function will reset the Adapter.
*
* Input:
*      cmd = Linux SCSI command packet of the command that cause the
*            adapter reset.
*
* Returns:
*      Either SUCCESS or FAILED.
*
* Note:
**************************************************************************/
static int
qla2xxx_eh_host_reset(struct scsi_cmnd *cmd)
{
	scsi_qla_host_t *vha = shost_priv(cmd->device->host);
	struct qla_hw_data *ha = vha->hw;
	int ret = FAILED;
	unsigned int id;
	uint64_t lun;
	scsi_qla_host_t *base_vha = pci_get_drvdata(ha->pdev);

	if (qla2x00_isp_reg_stat(ha)) {
		ql_log(ql_log_info, vha, 0x8041,
		    "PCI/Register disconnect, exiting.\n");
		schedule_work(&ha->board_disable);
		return SUCCESS;
	}

	id = cmd->device->id;
	lun = cmd->device->lun;

	ql_log(ql_log_info, vha, 0x8018,
	    "ADAPTER RESET ISSUED nexus=%ld:%d:%llu.\n", vha->host_no, id, lun);

	/*
	 * No point in issuing another reset if one is active.  Also do not
	 * attempt a reset if we are updating flash.
	 */
	if (qla2x00_reset_active(vha) || ha->optrom_state != QLA_SWAITING)
		goto eh_host_reset_lock;

	if (vha != base_vha) {
		if (qla2x00_vp_abort_isp(vha))
			goto eh_host_reset_lock;
	} else {
		if (IS_P3P_TYPE(vha->hw)) {
			if (!qla82xx_fcoe_ctx_reset(vha)) {
				/* Ctx reset success */
				ret = SUCCESS;
				goto eh_host_reset_lock;
			}
			/* fall thru if ctx reset failed */
		}
		if (ha->wq)
			flush_workqueue(ha->wq);

		set_bit(ABORT_ISP_ACTIVE, &base_vha->dpc_flags);
		if (ha->isp_ops->abort_isp(base_vha)) {
			clear_bit(ABORT_ISP_ACTIVE, &base_vha->dpc_flags);
			/* failed. schedule dpc to try */
			set_bit(ISP_ABORT_NEEDED, &base_vha->dpc_flags);

			if (qla2x00_wait_for_hba_online(vha) != QLA_SUCCESS) {
				ql_log(ql_log_warn, vha, 0x802a,
				    "wait for hba online failed.\n");
				goto eh_host_reset_lock;
			}
		}
		clear_bit(ABORT_ISP_ACTIVE, &base_vha->dpc_flags);
	}

	/* Waiting for command to be returned to OS.*/
	if (qla2x00_eh_wait_for_pending_commands(vha, 0, 0, WAIT_HOST) ==
		QLA_SUCCESS)
		ret = SUCCESS;

eh_host_reset_lock:
	ql_log(ql_log_info, vha, 0x8017,
	    "ADAPTER RESET %s nexus=%ld:%d:%llu.\n",
	    (ret == FAILED) ? "FAILED" : "SUCCEEDED", vha->host_no, id, lun);

	return ret;
}

/*
* qla2x00_loop_reset
*      Issue loop reset.
*
* Input:
*      ha = adapter block pointer.
*
* Returns:
*      0 = success
*/
int
qla2x00_loop_reset(scsi_qla_host_t *vha)
{
	int ret;
	struct fc_port *fcport;
	struct qla_hw_data *ha = vha->hw;

	if (IS_QLAFX00(ha)) {
		return qlafx00_loop_reset(vha);
	}

	if (ql2xtargetreset == 1 && ha->flags.enable_target_reset) {
		list_for_each_entry(fcport, &vha->vp_fcports, list) {
			if (fcport->port_type != FCT_TARGET)
				continue;

			ret = ha->isp_ops->target_reset(fcport, 0, 0);
			if (ret != QLA_SUCCESS) {
				ql_dbg(ql_dbg_taskm, vha, 0x802c,
				    "Bus Reset failed: Reset=%d "
				    "d_id=%x.\n", ret, fcport->d_id.b24);
			}
		}
	}


	if (ha->flags.enable_lip_full_login && !IS_CNA_CAPABLE(ha)) {
		atomic_set(&vha->loop_state, LOOP_DOWN);
		atomic_set(&vha->loop_down_timer, LOOP_DOWN_TIME);
		qla2x00_mark_all_devices_lost(vha, 0);
		ret = qla2x00_full_login_lip(vha);
		if (ret != QLA_SUCCESS) {
			ql_dbg(ql_dbg_taskm, vha, 0x802d,
			    "full_login_lip=%d.\n", ret);
		}
	}

	if (ha->flags.enable_lip_reset) {
		ret = qla2x00_lip_reset(vha);
		if (ret != QLA_SUCCESS)
			ql_dbg(ql_dbg_taskm, vha, 0x802e,
			    "lip_reset failed (%d).\n", ret);
	}

	/* Issue marker command only when we are going to start the I/O */
	vha->marker_needed = 1;

	return QLA_SUCCESS;
}

static void qla2x00_abort_srb(struct qla_qpair *qp, srb_t *sp, const int res,
			      unsigned long *flags)
	__releases(qp->qp_lock_ptr)
	__acquires(qp->qp_lock_ptr)
{
	scsi_qla_host_t *vha = qp->vha;
	struct qla_hw_data *ha = vha->hw;

	if (sp->type == SRB_NVME_CMD || sp->type == SRB_NVME_LS) {
		if (!sp_get(sp)) {
			/* got sp */
			spin_unlock_irqrestore(qp->qp_lock_ptr, *flags);
			qla_nvme_abort(ha, sp, res);
			spin_lock_irqsave(qp->qp_lock_ptr, *flags);
		}
	} else if (GET_CMD_SP(sp) && !ha->flags.eeh_busy &&
		   !test_bit(ABORT_ISP_ACTIVE, &vha->dpc_flags) &&
		   !qla2x00_isp_reg_stat(ha) && sp->type == SRB_SCSI_CMD) {
		/*
		 * Don't abort commands in adapter during EEH recovery as it's
		 * not accessible/responding.
		 *
		 * Get a reference to the sp and drop the lock. The reference
		 * ensures this sp->done() call and not the call in
		 * qla2xxx_eh_abort() ends the SCSI cmd (with result 'res').
		 */
		if (!sp_get(sp)) {
			spin_unlock_irqrestore(qp->qp_lock_ptr, *flags);
			qla2xxx_eh_abort(GET_CMD_SP(sp));
			spin_lock_irqsave(qp->qp_lock_ptr, *flags);
		}
	}
	sp->done(sp, res);
}

static void
__qla2x00_abort_all_cmds(struct qla_qpair *qp, int res)
{
	int cnt, status;
	unsigned long flags;
	srb_t *sp;
	scsi_qla_host_t *vha = qp->vha;
	struct qla_hw_data *ha = vha->hw;
	struct req_que *req;
	struct qla_tgt *tgt = vha->vha_tgt.qla_tgt;
	struct qla_tgt_cmd *cmd;

	if (!ha->req_q_map)
		return;
	spin_lock_irqsave(qp->qp_lock_ptr, flags);
	req = qp->req;
	for (cnt = 1; cnt < req->num_outstanding_cmds; cnt++) {
		sp = req->outstanding_cmds[cnt];
		if (sp) {
			req->outstanding_cmds[cnt] = NULL;
			switch (sp->cmd_type) {
			case TYPE_SRB:
<<<<<<< HEAD
				if (sp->type == SRB_NVME_CMD ||
				    sp->type == SRB_NVME_LS) {
					if (!sp_get(sp)) {
						/* got sp */
						spin_unlock_irqrestore
							(qp->qp_lock_ptr,
							 flags);
						qla_nvme_abort(ha, sp, res);
						spin_lock_irqsave
							(qp->qp_lock_ptr, flags);
					}
				} else if (GET_CMD_SP(sp) &&
				    !ha->flags.eeh_busy &&
				    (!test_bit(ABORT_ISP_ACTIVE,
					&vha->dpc_flags)) &&
				    !qla2x00_isp_reg_stat(ha) &&
				    (sp->type == SRB_SCSI_CMD)) {
					/*
					 * Don't abort commands in adapter
					 * during EEH recovery as it's not
					 * accessible/responding.
					 *
					 * Get a reference to the sp and drop
					 * the lock. The reference ensures this
					 * sp->done() call and not the call in
					 * qla2xxx_eh_abort() ends the SCSI cmd
					 * (with result 'res').
					 */
					if (!sp_get(sp)) {
						spin_unlock_irqrestore
							(qp->qp_lock_ptr, flags);
						status = qla2xxx_eh_abort(
							GET_CMD_SP(sp));
						spin_lock_irqsave
							(qp->qp_lock_ptr, flags);
						/*
						 * Get rid of extra reference caused
						 * by early exit from qla2xxx_eh_abort
						 */
						if (status == FAST_IO_FAIL)
							atomic_dec(&sp->ref_count);
					}
				}
				sp->done(sp, res);
=======
				qla2x00_abort_srb(qp, sp, res, &flags);
>>>>>>> da790309
				break;
			case TYPE_TGT_CMD:
				if (!vha->hw->tgt.tgt_ops || !tgt ||
				    qla_ini_mode_enabled(vha)) {
					ql_dbg(ql_dbg_tgt_mgt, vha, 0xf003,
					    "HOST-ABORT-HNDLR: dpc_flags=%lx. Target mode disabled\n",
					    vha->dpc_flags);
					continue;
				}
				cmd = (struct qla_tgt_cmd *)sp;
				qlt_abort_cmd_on_host_reset(cmd->vha, cmd);
				break;
			case TYPE_TGT_TMCMD:
				/*
				 * Currently, only ABTS response gets on the
				 * outstanding_cmds[]
				 */
				ha->tgt.tgt_ops->free_mcmd(
				   (struct qla_tgt_mgmt_cmd *)sp);
				break;
			default:
				break;
			}
		}
	}
	spin_unlock_irqrestore(qp->qp_lock_ptr, flags);
}

void
qla2x00_abort_all_cmds(scsi_qla_host_t *vha, int res)
{
	int que;
	struct qla_hw_data *ha = vha->hw;

	__qla2x00_abort_all_cmds(ha->base_qpair, res);

	for (que = 0; que < ha->max_qpairs; que++) {
		if (!ha->queue_pair_map[que])
			continue;

		__qla2x00_abort_all_cmds(ha->queue_pair_map[que], res);
	}
}

static int
qla2xxx_slave_alloc(struct scsi_device *sdev)
{
	struct fc_rport *rport = starget_to_rport(scsi_target(sdev));

	if (!rport || fc_remote_port_chkready(rport))
		return -ENXIO;

	sdev->hostdata = *(fc_port_t **)rport->dd_data;

	return 0;
}

static int
qla2xxx_slave_configure(struct scsi_device *sdev)
{
	scsi_qla_host_t *vha = shost_priv(sdev->host);
	struct req_que *req = vha->req;

	if (IS_T10_PI_CAPABLE(vha->hw))
		blk_queue_update_dma_alignment(sdev->request_queue, 0x7);

	scsi_change_queue_depth(sdev, req->max_q_depth);
	return 0;
}

static void
qla2xxx_slave_destroy(struct scsi_device *sdev)
{
	sdev->hostdata = NULL;
}

/**
 * qla2x00_config_dma_addressing() - Configure OS DMA addressing method.
 * @ha: HA context
 *
 * At exit, the @ha's flags.enable_64bit_addressing set to indicated
 * supported addressing method.
 */
static void
qla2x00_config_dma_addressing(struct qla_hw_data *ha)
{
	/* Assume a 32bit DMA mask. */
	ha->flags.enable_64bit_addressing = 0;

	if (!dma_set_mask(&ha->pdev->dev, DMA_BIT_MASK(64))) {
		/* Any upper-dword bits set? */
		if (MSD(dma_get_required_mask(&ha->pdev->dev)) &&
		    !pci_set_consistent_dma_mask(ha->pdev, DMA_BIT_MASK(64))) {
			/* Ok, a 64bit DMA mask is applicable. */
			ha->flags.enable_64bit_addressing = 1;
			ha->isp_ops->calc_req_entries = qla2x00_calc_iocbs_64;
			ha->isp_ops->build_iocbs = qla2x00_build_scsi_iocbs_64;
			return;
		}
	}

	dma_set_mask(&ha->pdev->dev, DMA_BIT_MASK(32));
	pci_set_consistent_dma_mask(ha->pdev, DMA_BIT_MASK(32));
}

static void
qla2x00_enable_intrs(struct qla_hw_data *ha)
{
	unsigned long flags = 0;
	struct device_reg_2xxx __iomem *reg = &ha->iobase->isp;

	spin_lock_irqsave(&ha->hardware_lock, flags);
	ha->interrupts_on = 1;
	/* enable risc and host interrupts */
	WRT_REG_WORD(&reg->ictrl, ICR_EN_INT | ICR_EN_RISC);
	RD_REG_WORD(&reg->ictrl);
	spin_unlock_irqrestore(&ha->hardware_lock, flags);

}

static void
qla2x00_disable_intrs(struct qla_hw_data *ha)
{
	unsigned long flags = 0;
	struct device_reg_2xxx __iomem *reg = &ha->iobase->isp;

	spin_lock_irqsave(&ha->hardware_lock, flags);
	ha->interrupts_on = 0;
	/* disable risc and host interrupts */
	WRT_REG_WORD(&reg->ictrl, 0);
	RD_REG_WORD(&reg->ictrl);
	spin_unlock_irqrestore(&ha->hardware_lock, flags);
}

static void
qla24xx_enable_intrs(struct qla_hw_data *ha)
{
	unsigned long flags = 0;
	struct device_reg_24xx __iomem *reg = &ha->iobase->isp24;

	spin_lock_irqsave(&ha->hardware_lock, flags);
	ha->interrupts_on = 1;
	WRT_REG_DWORD(&reg->ictrl, ICRX_EN_RISC_INT);
	RD_REG_DWORD(&reg->ictrl);
	spin_unlock_irqrestore(&ha->hardware_lock, flags);
}

static void
qla24xx_disable_intrs(struct qla_hw_data *ha)
{
	unsigned long flags = 0;
	struct device_reg_24xx __iomem *reg = &ha->iobase->isp24;

	if (IS_NOPOLLING_TYPE(ha))
		return;
	spin_lock_irqsave(&ha->hardware_lock, flags);
	ha->interrupts_on = 0;
	WRT_REG_DWORD(&reg->ictrl, 0);
	RD_REG_DWORD(&reg->ictrl);
	spin_unlock_irqrestore(&ha->hardware_lock, flags);
}

static int
qla2x00_iospace_config(struct qla_hw_data *ha)
{
	resource_size_t pio;
	uint16_t msix;

	if (pci_request_selected_regions(ha->pdev, ha->bars,
	    QLA2XXX_DRIVER_NAME)) {
		ql_log_pci(ql_log_fatal, ha->pdev, 0x0011,
		    "Failed to reserve PIO/MMIO regions (%s), aborting.\n",
		    pci_name(ha->pdev));
		goto iospace_error_exit;
	}
	if (!(ha->bars & 1))
		goto skip_pio;

	/* We only need PIO for Flash operations on ISP2312 v2 chips. */
	pio = pci_resource_start(ha->pdev, 0);
	if (pci_resource_flags(ha->pdev, 0) & IORESOURCE_IO) {
		if (pci_resource_len(ha->pdev, 0) < MIN_IOBASE_LEN) {
			ql_log_pci(ql_log_warn, ha->pdev, 0x0012,
			    "Invalid pci I/O region size (%s).\n",
			    pci_name(ha->pdev));
			pio = 0;
		}
	} else {
		ql_log_pci(ql_log_warn, ha->pdev, 0x0013,
		    "Region #0 no a PIO resource (%s).\n",
		    pci_name(ha->pdev));
		pio = 0;
	}
	ha->pio_address = pio;
	ql_dbg_pci(ql_dbg_init, ha->pdev, 0x0014,
	    "PIO address=%llu.\n",
	    (unsigned long long)ha->pio_address);

skip_pio:
	/* Use MMIO operations for all accesses. */
	if (!(pci_resource_flags(ha->pdev, 1) & IORESOURCE_MEM)) {
		ql_log_pci(ql_log_fatal, ha->pdev, 0x0015,
		    "Region #1 not an MMIO resource (%s), aborting.\n",
		    pci_name(ha->pdev));
		goto iospace_error_exit;
	}
	if (pci_resource_len(ha->pdev, 1) < MIN_IOBASE_LEN) {
		ql_log_pci(ql_log_fatal, ha->pdev, 0x0016,
		    "Invalid PCI mem region size (%s), aborting.\n",
		    pci_name(ha->pdev));
		goto iospace_error_exit;
	}

	ha->iobase = ioremap(pci_resource_start(ha->pdev, 1), MIN_IOBASE_LEN);
	if (!ha->iobase) {
		ql_log_pci(ql_log_fatal, ha->pdev, 0x0017,
		    "Cannot remap MMIO (%s), aborting.\n",
		    pci_name(ha->pdev));
		goto iospace_error_exit;
	}

	/* Determine queue resources */
	ha->max_req_queues = ha->max_rsp_queues = 1;
	ha->msix_count = QLA_BASE_VECTORS;
	if (!ql2xmqsupport || !ql2xnvmeenable ||
	    (!IS_QLA25XX(ha) && !IS_QLA81XX(ha)))
		goto mqiobase_exit;

	ha->mqiobase = ioremap(pci_resource_start(ha->pdev, 3),
			pci_resource_len(ha->pdev, 3));
	if (ha->mqiobase) {
		ql_dbg_pci(ql_dbg_init, ha->pdev, 0x0018,
		    "MQIO Base=%p.\n", ha->mqiobase);
		/* Read MSIX vector size of the board */
		pci_read_config_word(ha->pdev, QLA_PCI_MSIX_CONTROL, &msix);
		ha->msix_count = msix + 1;
		/* Max queues are bounded by available msix vectors */
		/* MB interrupt uses 1 vector */
		ha->max_req_queues = ha->msix_count - 1;
		ha->max_rsp_queues = ha->max_req_queues;
		/* Queue pairs is the max value minus the base queue pair */
		ha->max_qpairs = ha->max_rsp_queues - 1;
		ql_dbg_pci(ql_dbg_init, ha->pdev, 0x0188,
		    "Max no of queues pairs: %d.\n", ha->max_qpairs);

		ql_log_pci(ql_log_info, ha->pdev, 0x001a,
		    "MSI-X vector count: %d.\n", ha->msix_count);
	} else
		ql_log_pci(ql_log_info, ha->pdev, 0x001b,
		    "BAR 3 not enabled.\n");

mqiobase_exit:
	ql_dbg_pci(ql_dbg_init, ha->pdev, 0x001c,
	    "MSIX Count: %d.\n", ha->msix_count);
	return (0);

iospace_error_exit:
	return (-ENOMEM);
}


static int
qla83xx_iospace_config(struct qla_hw_data *ha)
{
	uint16_t msix;

	if (pci_request_selected_regions(ha->pdev, ha->bars,
	    QLA2XXX_DRIVER_NAME)) {
		ql_log_pci(ql_log_fatal, ha->pdev, 0x0117,
		    "Failed to reserve PIO/MMIO regions (%s), aborting.\n",
		    pci_name(ha->pdev));

		goto iospace_error_exit;
	}

	/* Use MMIO operations for all accesses. */
	if (!(pci_resource_flags(ha->pdev, 0) & IORESOURCE_MEM)) {
		ql_log_pci(ql_log_warn, ha->pdev, 0x0118,
		    "Invalid pci I/O region size (%s).\n",
		    pci_name(ha->pdev));
		goto iospace_error_exit;
	}
	if (pci_resource_len(ha->pdev, 0) < MIN_IOBASE_LEN) {
		ql_log_pci(ql_log_warn, ha->pdev, 0x0119,
		    "Invalid PCI mem region size (%s), aborting\n",
			pci_name(ha->pdev));
		goto iospace_error_exit;
	}

	ha->iobase = ioremap(pci_resource_start(ha->pdev, 0), MIN_IOBASE_LEN);
	if (!ha->iobase) {
		ql_log_pci(ql_log_fatal, ha->pdev, 0x011a,
		    "Cannot remap MMIO (%s), aborting.\n",
		    pci_name(ha->pdev));
		goto iospace_error_exit;
	}

	/* 64bit PCI BAR - BAR2 will correspoond to region 4 */
	/* 83XX 26XX always use MQ type access for queues
	 * - mbar 2, a.k.a region 4 */
	ha->max_req_queues = ha->max_rsp_queues = 1;
	ha->msix_count = QLA_BASE_VECTORS;
	ha->mqiobase = ioremap(pci_resource_start(ha->pdev, 4),
			pci_resource_len(ha->pdev, 4));

	if (!ha->mqiobase) {
		ql_log_pci(ql_log_fatal, ha->pdev, 0x011d,
		    "BAR2/region4 not enabled\n");
		goto mqiobase_exit;
	}

	ha->msixbase = ioremap(pci_resource_start(ha->pdev, 2),
			pci_resource_len(ha->pdev, 2));
	if (ha->msixbase) {
		/* Read MSIX vector size of the board */
		pci_read_config_word(ha->pdev,
		    QLA_83XX_PCI_MSIX_CONTROL, &msix);
		ha->msix_count = (msix & PCI_MSIX_FLAGS_QSIZE)  + 1;
		/*
		 * By default, driver uses at least two msix vectors
		 * (default & rspq)
		 */
		if (ql2xmqsupport || ql2xnvmeenable) {
			/* MB interrupt uses 1 vector */
			ha->max_req_queues = ha->msix_count - 1;

			/* ATIOQ needs 1 vector. That's 1 less QPair */
			if (QLA_TGT_MODE_ENABLED())
				ha->max_req_queues--;

			ha->max_rsp_queues = ha->max_req_queues;

			/* Queue pairs is the max value minus
			 * the base queue pair */
			ha->max_qpairs = ha->max_req_queues - 1;
			ql_dbg_pci(ql_dbg_init, ha->pdev, 0x00e3,
			    "Max no of queues pairs: %d.\n", ha->max_qpairs);
		}
		ql_log_pci(ql_log_info, ha->pdev, 0x011c,
		    "MSI-X vector count: %d.\n", ha->msix_count);
	} else
		ql_log_pci(ql_log_info, ha->pdev, 0x011e,
		    "BAR 1 not enabled.\n");

mqiobase_exit:
	ql_dbg_pci(ql_dbg_init, ha->pdev, 0x011f,
	    "MSIX Count: %d.\n", ha->msix_count);
	return 0;

iospace_error_exit:
	return -ENOMEM;
}

static struct isp_operations qla2100_isp_ops = {
	.pci_config		= qla2100_pci_config,
	.reset_chip		= qla2x00_reset_chip,
	.chip_diag		= qla2x00_chip_diag,
	.config_rings		= qla2x00_config_rings,
	.reset_adapter		= qla2x00_reset_adapter,
	.nvram_config		= qla2x00_nvram_config,
	.update_fw_options	= qla2x00_update_fw_options,
	.load_risc		= qla2x00_load_risc,
	.pci_info_str		= qla2x00_pci_info_str,
	.fw_version_str		= qla2x00_fw_version_str,
	.intr_handler		= qla2100_intr_handler,
	.enable_intrs		= qla2x00_enable_intrs,
	.disable_intrs		= qla2x00_disable_intrs,
	.abort_command		= qla2x00_abort_command,
	.target_reset		= qla2x00_abort_target,
	.lun_reset		= qla2x00_lun_reset,
	.fabric_login		= qla2x00_login_fabric,
	.fabric_logout		= qla2x00_fabric_logout,
	.calc_req_entries	= qla2x00_calc_iocbs_32,
	.build_iocbs		= qla2x00_build_scsi_iocbs_32,
	.prep_ms_iocb		= qla2x00_prep_ms_iocb,
	.prep_ms_fdmi_iocb	= qla2x00_prep_ms_fdmi_iocb,
	.read_nvram		= qla2x00_read_nvram_data,
	.write_nvram		= qla2x00_write_nvram_data,
	.fw_dump		= qla2100_fw_dump,
	.beacon_on		= NULL,
	.beacon_off		= NULL,
	.beacon_blink		= NULL,
	.read_optrom		= qla2x00_read_optrom_data,
	.write_optrom		= qla2x00_write_optrom_data,
	.get_flash_version	= qla2x00_get_flash_version,
	.start_scsi		= qla2x00_start_scsi,
	.start_scsi_mq          = NULL,
	.abort_isp		= qla2x00_abort_isp,
	.iospace_config     	= qla2x00_iospace_config,
	.initialize_adapter	= qla2x00_initialize_adapter,
};

static struct isp_operations qla2300_isp_ops = {
	.pci_config		= qla2300_pci_config,
	.reset_chip		= qla2x00_reset_chip,
	.chip_diag		= qla2x00_chip_diag,
	.config_rings		= qla2x00_config_rings,
	.reset_adapter		= qla2x00_reset_adapter,
	.nvram_config		= qla2x00_nvram_config,
	.update_fw_options	= qla2x00_update_fw_options,
	.load_risc		= qla2x00_load_risc,
	.pci_info_str		= qla2x00_pci_info_str,
	.fw_version_str		= qla2x00_fw_version_str,
	.intr_handler		= qla2300_intr_handler,
	.enable_intrs		= qla2x00_enable_intrs,
	.disable_intrs		= qla2x00_disable_intrs,
	.abort_command		= qla2x00_abort_command,
	.target_reset		= qla2x00_abort_target,
	.lun_reset		= qla2x00_lun_reset,
	.fabric_login		= qla2x00_login_fabric,
	.fabric_logout		= qla2x00_fabric_logout,
	.calc_req_entries	= qla2x00_calc_iocbs_32,
	.build_iocbs		= qla2x00_build_scsi_iocbs_32,
	.prep_ms_iocb		= qla2x00_prep_ms_iocb,
	.prep_ms_fdmi_iocb	= qla2x00_prep_ms_fdmi_iocb,
	.read_nvram		= qla2x00_read_nvram_data,
	.write_nvram		= qla2x00_write_nvram_data,
	.fw_dump		= qla2300_fw_dump,
	.beacon_on		= qla2x00_beacon_on,
	.beacon_off		= qla2x00_beacon_off,
	.beacon_blink		= qla2x00_beacon_blink,
	.read_optrom		= qla2x00_read_optrom_data,
	.write_optrom		= qla2x00_write_optrom_data,
	.get_flash_version	= qla2x00_get_flash_version,
	.start_scsi		= qla2x00_start_scsi,
	.start_scsi_mq          = NULL,
	.abort_isp		= qla2x00_abort_isp,
	.iospace_config		= qla2x00_iospace_config,
	.initialize_adapter	= qla2x00_initialize_adapter,
};

static struct isp_operations qla24xx_isp_ops = {
	.pci_config		= qla24xx_pci_config,
	.reset_chip		= qla24xx_reset_chip,
	.chip_diag		= qla24xx_chip_diag,
	.config_rings		= qla24xx_config_rings,
	.reset_adapter		= qla24xx_reset_adapter,
	.nvram_config		= qla24xx_nvram_config,
	.update_fw_options	= qla24xx_update_fw_options,
	.load_risc		= qla24xx_load_risc,
	.pci_info_str		= qla24xx_pci_info_str,
	.fw_version_str		= qla24xx_fw_version_str,
	.intr_handler		= qla24xx_intr_handler,
	.enable_intrs		= qla24xx_enable_intrs,
	.disable_intrs		= qla24xx_disable_intrs,
	.abort_command		= qla24xx_abort_command,
	.target_reset		= qla24xx_abort_target,
	.lun_reset		= qla24xx_lun_reset,
	.fabric_login		= qla24xx_login_fabric,
	.fabric_logout		= qla24xx_fabric_logout,
	.calc_req_entries	= NULL,
	.build_iocbs		= NULL,
	.prep_ms_iocb		= qla24xx_prep_ms_iocb,
	.prep_ms_fdmi_iocb	= qla24xx_prep_ms_fdmi_iocb,
	.read_nvram		= qla24xx_read_nvram_data,
	.write_nvram		= qla24xx_write_nvram_data,
	.fw_dump		= qla24xx_fw_dump,
	.beacon_on		= qla24xx_beacon_on,
	.beacon_off		= qla24xx_beacon_off,
	.beacon_blink		= qla24xx_beacon_blink,
	.read_optrom		= qla24xx_read_optrom_data,
	.write_optrom		= qla24xx_write_optrom_data,
	.get_flash_version	= qla24xx_get_flash_version,
	.start_scsi		= qla24xx_start_scsi,
	.start_scsi_mq          = NULL,
	.abort_isp		= qla2x00_abort_isp,
	.iospace_config		= qla2x00_iospace_config,
	.initialize_adapter	= qla2x00_initialize_adapter,
};

static struct isp_operations qla25xx_isp_ops = {
	.pci_config		= qla25xx_pci_config,
	.reset_chip		= qla24xx_reset_chip,
	.chip_diag		= qla24xx_chip_diag,
	.config_rings		= qla24xx_config_rings,
	.reset_adapter		= qla24xx_reset_adapter,
	.nvram_config		= qla24xx_nvram_config,
	.update_fw_options	= qla24xx_update_fw_options,
	.load_risc		= qla24xx_load_risc,
	.pci_info_str		= qla24xx_pci_info_str,
	.fw_version_str		= qla24xx_fw_version_str,
	.intr_handler		= qla24xx_intr_handler,
	.enable_intrs		= qla24xx_enable_intrs,
	.disable_intrs		= qla24xx_disable_intrs,
	.abort_command		= qla24xx_abort_command,
	.target_reset		= qla24xx_abort_target,
	.lun_reset		= qla24xx_lun_reset,
	.fabric_login		= qla24xx_login_fabric,
	.fabric_logout		= qla24xx_fabric_logout,
	.calc_req_entries	= NULL,
	.build_iocbs		= NULL,
	.prep_ms_iocb		= qla24xx_prep_ms_iocb,
	.prep_ms_fdmi_iocb	= qla24xx_prep_ms_fdmi_iocb,
	.read_nvram		= qla25xx_read_nvram_data,
	.write_nvram		= qla25xx_write_nvram_data,
	.fw_dump		= qla25xx_fw_dump,
	.beacon_on		= qla24xx_beacon_on,
	.beacon_off		= qla24xx_beacon_off,
	.beacon_blink		= qla24xx_beacon_blink,
	.read_optrom		= qla25xx_read_optrom_data,
	.write_optrom		= qla24xx_write_optrom_data,
	.get_flash_version	= qla24xx_get_flash_version,
	.start_scsi		= qla24xx_dif_start_scsi,
	.start_scsi_mq          = qla2xxx_dif_start_scsi_mq,
	.abort_isp		= qla2x00_abort_isp,
	.iospace_config		= qla2x00_iospace_config,
	.initialize_adapter	= qla2x00_initialize_adapter,
};

static struct isp_operations qla81xx_isp_ops = {
	.pci_config		= qla25xx_pci_config,
	.reset_chip		= qla24xx_reset_chip,
	.chip_diag		= qla24xx_chip_diag,
	.config_rings		= qla24xx_config_rings,
	.reset_adapter		= qla24xx_reset_adapter,
	.nvram_config		= qla81xx_nvram_config,
	.update_fw_options	= qla81xx_update_fw_options,
	.load_risc		= qla81xx_load_risc,
	.pci_info_str		= qla24xx_pci_info_str,
	.fw_version_str		= qla24xx_fw_version_str,
	.intr_handler		= qla24xx_intr_handler,
	.enable_intrs		= qla24xx_enable_intrs,
	.disable_intrs		= qla24xx_disable_intrs,
	.abort_command		= qla24xx_abort_command,
	.target_reset		= qla24xx_abort_target,
	.lun_reset		= qla24xx_lun_reset,
	.fabric_login		= qla24xx_login_fabric,
	.fabric_logout		= qla24xx_fabric_logout,
	.calc_req_entries	= NULL,
	.build_iocbs		= NULL,
	.prep_ms_iocb		= qla24xx_prep_ms_iocb,
	.prep_ms_fdmi_iocb	= qla24xx_prep_ms_fdmi_iocb,
	.read_nvram		= NULL,
	.write_nvram		= NULL,
	.fw_dump		= qla81xx_fw_dump,
	.beacon_on		= qla24xx_beacon_on,
	.beacon_off		= qla24xx_beacon_off,
	.beacon_blink		= qla83xx_beacon_blink,
	.read_optrom		= qla25xx_read_optrom_data,
	.write_optrom		= qla24xx_write_optrom_data,
	.get_flash_version	= qla24xx_get_flash_version,
	.start_scsi		= qla24xx_dif_start_scsi,
	.start_scsi_mq          = qla2xxx_dif_start_scsi_mq,
	.abort_isp		= qla2x00_abort_isp,
	.iospace_config		= qla2x00_iospace_config,
	.initialize_adapter	= qla2x00_initialize_adapter,
};

static struct isp_operations qla82xx_isp_ops = {
	.pci_config		= qla82xx_pci_config,
	.reset_chip		= qla82xx_reset_chip,
	.chip_diag		= qla24xx_chip_diag,
	.config_rings		= qla82xx_config_rings,
	.reset_adapter		= qla24xx_reset_adapter,
	.nvram_config		= qla81xx_nvram_config,
	.update_fw_options	= qla24xx_update_fw_options,
	.load_risc		= qla82xx_load_risc,
	.pci_info_str		= qla24xx_pci_info_str,
	.fw_version_str		= qla24xx_fw_version_str,
	.intr_handler		= qla82xx_intr_handler,
	.enable_intrs		= qla82xx_enable_intrs,
	.disable_intrs		= qla82xx_disable_intrs,
	.abort_command		= qla24xx_abort_command,
	.target_reset		= qla24xx_abort_target,
	.lun_reset		= qla24xx_lun_reset,
	.fabric_login		= qla24xx_login_fabric,
	.fabric_logout		= qla24xx_fabric_logout,
	.calc_req_entries	= NULL,
	.build_iocbs		= NULL,
	.prep_ms_iocb		= qla24xx_prep_ms_iocb,
	.prep_ms_fdmi_iocb	= qla24xx_prep_ms_fdmi_iocb,
	.read_nvram		= qla24xx_read_nvram_data,
	.write_nvram		= qla24xx_write_nvram_data,
	.fw_dump		= qla82xx_fw_dump,
	.beacon_on		= qla82xx_beacon_on,
	.beacon_off		= qla82xx_beacon_off,
	.beacon_blink		= NULL,
	.read_optrom		= qla82xx_read_optrom_data,
	.write_optrom		= qla82xx_write_optrom_data,
	.get_flash_version	= qla82xx_get_flash_version,
	.start_scsi             = qla82xx_start_scsi,
	.start_scsi_mq          = NULL,
	.abort_isp		= qla82xx_abort_isp,
	.iospace_config     	= qla82xx_iospace_config,
	.initialize_adapter	= qla2x00_initialize_adapter,
};

static struct isp_operations qla8044_isp_ops = {
	.pci_config		= qla82xx_pci_config,
	.reset_chip		= qla82xx_reset_chip,
	.chip_diag		= qla24xx_chip_diag,
	.config_rings		= qla82xx_config_rings,
	.reset_adapter		= qla24xx_reset_adapter,
	.nvram_config		= qla81xx_nvram_config,
	.update_fw_options	= qla24xx_update_fw_options,
	.load_risc		= qla82xx_load_risc,
	.pci_info_str		= qla24xx_pci_info_str,
	.fw_version_str		= qla24xx_fw_version_str,
	.intr_handler		= qla8044_intr_handler,
	.enable_intrs		= qla82xx_enable_intrs,
	.disable_intrs		= qla82xx_disable_intrs,
	.abort_command		= qla24xx_abort_command,
	.target_reset		= qla24xx_abort_target,
	.lun_reset		= qla24xx_lun_reset,
	.fabric_login		= qla24xx_login_fabric,
	.fabric_logout		= qla24xx_fabric_logout,
	.calc_req_entries	= NULL,
	.build_iocbs		= NULL,
	.prep_ms_iocb		= qla24xx_prep_ms_iocb,
	.prep_ms_fdmi_iocb	= qla24xx_prep_ms_fdmi_iocb,
	.read_nvram		= NULL,
	.write_nvram		= NULL,
	.fw_dump		= qla8044_fw_dump,
	.beacon_on		= qla82xx_beacon_on,
	.beacon_off		= qla82xx_beacon_off,
	.beacon_blink		= NULL,
	.read_optrom		= qla8044_read_optrom_data,
	.write_optrom		= qla8044_write_optrom_data,
	.get_flash_version	= qla82xx_get_flash_version,
	.start_scsi             = qla82xx_start_scsi,
	.start_scsi_mq          = NULL,
	.abort_isp		= qla8044_abort_isp,
	.iospace_config		= qla82xx_iospace_config,
	.initialize_adapter	= qla2x00_initialize_adapter,
};

static struct isp_operations qla83xx_isp_ops = {
	.pci_config		= qla25xx_pci_config,
	.reset_chip		= qla24xx_reset_chip,
	.chip_diag		= qla24xx_chip_diag,
	.config_rings		= qla24xx_config_rings,
	.reset_adapter		= qla24xx_reset_adapter,
	.nvram_config		= qla81xx_nvram_config,
	.update_fw_options	= qla81xx_update_fw_options,
	.load_risc		= qla81xx_load_risc,
	.pci_info_str		= qla24xx_pci_info_str,
	.fw_version_str		= qla24xx_fw_version_str,
	.intr_handler		= qla24xx_intr_handler,
	.enable_intrs		= qla24xx_enable_intrs,
	.disable_intrs		= qla24xx_disable_intrs,
	.abort_command		= qla24xx_abort_command,
	.target_reset		= qla24xx_abort_target,
	.lun_reset		= qla24xx_lun_reset,
	.fabric_login		= qla24xx_login_fabric,
	.fabric_logout		= qla24xx_fabric_logout,
	.calc_req_entries	= NULL,
	.build_iocbs		= NULL,
	.prep_ms_iocb		= qla24xx_prep_ms_iocb,
	.prep_ms_fdmi_iocb	= qla24xx_prep_ms_fdmi_iocb,
	.read_nvram		= NULL,
	.write_nvram		= NULL,
	.fw_dump		= qla83xx_fw_dump,
	.beacon_on		= qla24xx_beacon_on,
	.beacon_off		= qla24xx_beacon_off,
	.beacon_blink		= qla83xx_beacon_blink,
	.read_optrom		= qla25xx_read_optrom_data,
	.write_optrom		= qla24xx_write_optrom_data,
	.get_flash_version	= qla24xx_get_flash_version,
	.start_scsi		= qla24xx_dif_start_scsi,
	.start_scsi_mq          = qla2xxx_dif_start_scsi_mq,
	.abort_isp		= qla2x00_abort_isp,
	.iospace_config		= qla83xx_iospace_config,
	.initialize_adapter	= qla2x00_initialize_adapter,
};

static struct isp_operations qlafx00_isp_ops = {
	.pci_config		= qlafx00_pci_config,
	.reset_chip		= qlafx00_soft_reset,
	.chip_diag		= qlafx00_chip_diag,
	.config_rings		= qlafx00_config_rings,
	.reset_adapter		= qlafx00_soft_reset,
	.nvram_config		= NULL,
	.update_fw_options	= NULL,
	.load_risc		= NULL,
	.pci_info_str		= qlafx00_pci_info_str,
	.fw_version_str		= qlafx00_fw_version_str,
	.intr_handler		= qlafx00_intr_handler,
	.enable_intrs		= qlafx00_enable_intrs,
	.disable_intrs		= qlafx00_disable_intrs,
	.abort_command		= qla24xx_async_abort_command,
	.target_reset		= qlafx00_abort_target,
	.lun_reset		= qlafx00_lun_reset,
	.fabric_login		= NULL,
	.fabric_logout		= NULL,
	.calc_req_entries	= NULL,
	.build_iocbs		= NULL,
	.prep_ms_iocb		= qla24xx_prep_ms_iocb,
	.prep_ms_fdmi_iocb	= qla24xx_prep_ms_fdmi_iocb,
	.read_nvram		= qla24xx_read_nvram_data,
	.write_nvram		= qla24xx_write_nvram_data,
	.fw_dump		= NULL,
	.beacon_on		= qla24xx_beacon_on,
	.beacon_off		= qla24xx_beacon_off,
	.beacon_blink		= NULL,
	.read_optrom		= qla24xx_read_optrom_data,
	.write_optrom		= qla24xx_write_optrom_data,
	.get_flash_version	= qla24xx_get_flash_version,
	.start_scsi		= qlafx00_start_scsi,
	.start_scsi_mq          = NULL,
	.abort_isp		= qlafx00_abort_isp,
	.iospace_config		= qlafx00_iospace_config,
	.initialize_adapter	= qlafx00_initialize_adapter,
};

static struct isp_operations qla27xx_isp_ops = {
	.pci_config		= qla25xx_pci_config,
	.reset_chip		= qla24xx_reset_chip,
	.chip_diag		= qla24xx_chip_diag,
	.config_rings		= qla24xx_config_rings,
	.reset_adapter		= qla24xx_reset_adapter,
	.nvram_config		= qla81xx_nvram_config,
	.update_fw_options	= qla81xx_update_fw_options,
	.load_risc		= qla81xx_load_risc,
	.pci_info_str		= qla24xx_pci_info_str,
	.fw_version_str		= qla24xx_fw_version_str,
	.intr_handler		= qla24xx_intr_handler,
	.enable_intrs		= qla24xx_enable_intrs,
	.disable_intrs		= qla24xx_disable_intrs,
	.abort_command		= qla24xx_abort_command,
	.target_reset		= qla24xx_abort_target,
	.lun_reset		= qla24xx_lun_reset,
	.fabric_login		= qla24xx_login_fabric,
	.fabric_logout		= qla24xx_fabric_logout,
	.calc_req_entries	= NULL,
	.build_iocbs		= NULL,
	.prep_ms_iocb		= qla24xx_prep_ms_iocb,
	.prep_ms_fdmi_iocb	= qla24xx_prep_ms_fdmi_iocb,
	.read_nvram		= NULL,
	.write_nvram		= NULL,
	.fw_dump		= qla27xx_fwdump,
	.beacon_on		= qla24xx_beacon_on,
	.beacon_off		= qla24xx_beacon_off,
	.beacon_blink		= qla83xx_beacon_blink,
	.read_optrom		= qla25xx_read_optrom_data,
	.write_optrom		= qla24xx_write_optrom_data,
	.get_flash_version	= qla24xx_get_flash_version,
	.start_scsi		= qla24xx_dif_start_scsi,
	.start_scsi_mq          = qla2xxx_dif_start_scsi_mq,
	.abort_isp		= qla2x00_abort_isp,
	.iospace_config		= qla83xx_iospace_config,
	.initialize_adapter	= qla2x00_initialize_adapter,
};

static inline void
qla2x00_set_isp_flags(struct qla_hw_data *ha)
{
	ha->device_type = DT_EXTENDED_IDS;
	switch (ha->pdev->device) {
	case PCI_DEVICE_ID_QLOGIC_ISP2100:
		ha->isp_type |= DT_ISP2100;
		ha->device_type &= ~DT_EXTENDED_IDS;
		ha->fw_srisc_address = RISC_START_ADDRESS_2100;
		break;
	case PCI_DEVICE_ID_QLOGIC_ISP2200:
		ha->isp_type |= DT_ISP2200;
		ha->device_type &= ~DT_EXTENDED_IDS;
		ha->fw_srisc_address = RISC_START_ADDRESS_2100;
		break;
	case PCI_DEVICE_ID_QLOGIC_ISP2300:
		ha->isp_type |= DT_ISP2300;
		ha->device_type |= DT_ZIO_SUPPORTED;
		ha->fw_srisc_address = RISC_START_ADDRESS_2300;
		break;
	case PCI_DEVICE_ID_QLOGIC_ISP2312:
		ha->isp_type |= DT_ISP2312;
		ha->device_type |= DT_ZIO_SUPPORTED;
		ha->fw_srisc_address = RISC_START_ADDRESS_2300;
		break;
	case PCI_DEVICE_ID_QLOGIC_ISP2322:
		ha->isp_type |= DT_ISP2322;
		ha->device_type |= DT_ZIO_SUPPORTED;
		if (ha->pdev->subsystem_vendor == 0x1028 &&
		    ha->pdev->subsystem_device == 0x0170)
			ha->device_type |= DT_OEM_001;
		ha->fw_srisc_address = RISC_START_ADDRESS_2300;
		break;
	case PCI_DEVICE_ID_QLOGIC_ISP6312:
		ha->isp_type |= DT_ISP6312;
		ha->fw_srisc_address = RISC_START_ADDRESS_2300;
		break;
	case PCI_DEVICE_ID_QLOGIC_ISP6322:
		ha->isp_type |= DT_ISP6322;
		ha->fw_srisc_address = RISC_START_ADDRESS_2300;
		break;
	case PCI_DEVICE_ID_QLOGIC_ISP2422:
		ha->isp_type |= DT_ISP2422;
		ha->device_type |= DT_ZIO_SUPPORTED;
		ha->device_type |= DT_FWI2;
		ha->device_type |= DT_IIDMA;
		ha->fw_srisc_address = RISC_START_ADDRESS_2400;
		break;
	case PCI_DEVICE_ID_QLOGIC_ISP2432:
		ha->isp_type |= DT_ISP2432;
		ha->device_type |= DT_ZIO_SUPPORTED;
		ha->device_type |= DT_FWI2;
		ha->device_type |= DT_IIDMA;
		ha->fw_srisc_address = RISC_START_ADDRESS_2400;
		break;
	case PCI_DEVICE_ID_QLOGIC_ISP8432:
		ha->isp_type |= DT_ISP8432;
		ha->device_type |= DT_ZIO_SUPPORTED;
		ha->device_type |= DT_FWI2;
		ha->device_type |= DT_IIDMA;
		ha->fw_srisc_address = RISC_START_ADDRESS_2400;
		break;
	case PCI_DEVICE_ID_QLOGIC_ISP5422:
		ha->isp_type |= DT_ISP5422;
		ha->device_type |= DT_FWI2;
		ha->fw_srisc_address = RISC_START_ADDRESS_2400;
		break;
	case PCI_DEVICE_ID_QLOGIC_ISP5432:
		ha->isp_type |= DT_ISP5432;
		ha->device_type |= DT_FWI2;
		ha->fw_srisc_address = RISC_START_ADDRESS_2400;
		break;
	case PCI_DEVICE_ID_QLOGIC_ISP2532:
		ha->isp_type |= DT_ISP2532;
		ha->device_type |= DT_ZIO_SUPPORTED;
		ha->device_type |= DT_FWI2;
		ha->device_type |= DT_IIDMA;
		ha->fw_srisc_address = RISC_START_ADDRESS_2400;
		break;
	case PCI_DEVICE_ID_QLOGIC_ISP8001:
		ha->isp_type |= DT_ISP8001;
		ha->device_type |= DT_ZIO_SUPPORTED;
		ha->device_type |= DT_FWI2;
		ha->device_type |= DT_IIDMA;
		ha->fw_srisc_address = RISC_START_ADDRESS_2400;
		break;
	case PCI_DEVICE_ID_QLOGIC_ISP8021:
		ha->isp_type |= DT_ISP8021;
		ha->device_type |= DT_ZIO_SUPPORTED;
		ha->device_type |= DT_FWI2;
		ha->fw_srisc_address = RISC_START_ADDRESS_2400;
		/* Initialize 82XX ISP flags */
		qla82xx_init_flags(ha);
		break;
	 case PCI_DEVICE_ID_QLOGIC_ISP8044:
		ha->isp_type |= DT_ISP8044;
		ha->device_type |= DT_ZIO_SUPPORTED;
		ha->device_type |= DT_FWI2;
		ha->fw_srisc_address = RISC_START_ADDRESS_2400;
		/* Initialize 82XX ISP flags */
		qla82xx_init_flags(ha);
		break;
	case PCI_DEVICE_ID_QLOGIC_ISP2031:
		ha->isp_type |= DT_ISP2031;
		ha->device_type |= DT_ZIO_SUPPORTED;
		ha->device_type |= DT_FWI2;
		ha->device_type |= DT_IIDMA;
		ha->device_type |= DT_T10_PI;
		ha->fw_srisc_address = RISC_START_ADDRESS_2400;
		break;
	case PCI_DEVICE_ID_QLOGIC_ISP8031:
		ha->isp_type |= DT_ISP8031;
		ha->device_type |= DT_ZIO_SUPPORTED;
		ha->device_type |= DT_FWI2;
		ha->device_type |= DT_IIDMA;
		ha->device_type |= DT_T10_PI;
		ha->fw_srisc_address = RISC_START_ADDRESS_2400;
		break;
	case PCI_DEVICE_ID_QLOGIC_ISPF001:
		ha->isp_type |= DT_ISPFX00;
		break;
	case PCI_DEVICE_ID_QLOGIC_ISP2071:
		ha->isp_type |= DT_ISP2071;
		ha->device_type |= DT_ZIO_SUPPORTED;
		ha->device_type |= DT_FWI2;
		ha->device_type |= DT_IIDMA;
		ha->device_type |= DT_T10_PI;
		ha->fw_srisc_address = RISC_START_ADDRESS_2400;
		break;
	case PCI_DEVICE_ID_QLOGIC_ISP2271:
		ha->isp_type |= DT_ISP2271;
		ha->device_type |= DT_ZIO_SUPPORTED;
		ha->device_type |= DT_FWI2;
		ha->device_type |= DT_IIDMA;
		ha->device_type |= DT_T10_PI;
		ha->fw_srisc_address = RISC_START_ADDRESS_2400;
		break;
	case PCI_DEVICE_ID_QLOGIC_ISP2261:
		ha->isp_type |= DT_ISP2261;
		ha->device_type |= DT_ZIO_SUPPORTED;
		ha->device_type |= DT_FWI2;
		ha->device_type |= DT_IIDMA;
		ha->device_type |= DT_T10_PI;
		ha->fw_srisc_address = RISC_START_ADDRESS_2400;
		break;
	}

	if (IS_QLA82XX(ha))
		ha->port_no = ha->portnum & 1;
	else {
		/* Get adapter physical port no from interrupt pin register. */
		pci_read_config_byte(ha->pdev, PCI_INTERRUPT_PIN, &ha->port_no);
		if (IS_QLA27XX(ha))
			ha->port_no--;
		else
			ha->port_no = !(ha->port_no & 1);
	}

	ql_dbg_pci(ql_dbg_init, ha->pdev, 0x000b,
	    "device_type=0x%x port=%d fw_srisc_address=0x%x.\n",
	    ha->device_type, ha->port_no, ha->fw_srisc_address);
}

static void
qla2xxx_scan_start(struct Scsi_Host *shost)
{
	scsi_qla_host_t *vha = shost_priv(shost);

	if (vha->hw->flags.running_gold_fw)
		return;

	set_bit(LOOP_RESYNC_NEEDED, &vha->dpc_flags);
	set_bit(LOCAL_LOOP_UPDATE, &vha->dpc_flags);
	set_bit(RSCN_UPDATE, &vha->dpc_flags);
	set_bit(NPIV_CONFIG_NEEDED, &vha->dpc_flags);
}

static int
qla2xxx_scan_finished(struct Scsi_Host *shost, unsigned long time)
{
	scsi_qla_host_t *vha = shost_priv(shost);

	if (test_bit(UNLOADING, &vha->dpc_flags))
		return 1;
	if (!vha->host)
		return 1;
	if (time > vha->hw->loop_reset_delay * HZ)
		return 1;

	return atomic_read(&vha->loop_state) == LOOP_READY;
}

static void qla2x00_iocb_work_fn(struct work_struct *work)
{
	struct scsi_qla_host *vha = container_of(work,
		struct scsi_qla_host, iocb_work);
	struct qla_hw_data *ha = vha->hw;
	struct scsi_qla_host *base_vha = pci_get_drvdata(ha->pdev);
	int i = 2;
	unsigned long flags;

	if (test_bit(UNLOADING, &base_vha->dpc_flags))
		return;

	while (!list_empty(&vha->work_list) && i > 0) {
		qla2x00_do_work(vha);
		i--;
	}

	spin_lock_irqsave(&vha->work_lock, flags);
	clear_bit(IOCB_WORK_ACTIVE, &vha->dpc_flags);
	spin_unlock_irqrestore(&vha->work_lock, flags);
}

/*
 * PCI driver interface
 */
static int
qla2x00_probe_one(struct pci_dev *pdev, const struct pci_device_id *id)
{
	int	ret = -ENODEV;
	struct Scsi_Host *host;
	scsi_qla_host_t *base_vha = NULL;
	struct qla_hw_data *ha;
	char pci_info[30];
	char fw_str[30], wq_name[30];
	struct scsi_host_template *sht;
	int bars, mem_only = 0;
	uint16_t req_length = 0, rsp_length = 0;
	struct req_que *req = NULL;
	struct rsp_que *rsp = NULL;
	int i;

	bars = pci_select_bars(pdev, IORESOURCE_MEM | IORESOURCE_IO);
	sht = &qla2xxx_driver_template;
	if (pdev->device == PCI_DEVICE_ID_QLOGIC_ISP2422 ||
	    pdev->device == PCI_DEVICE_ID_QLOGIC_ISP2432 ||
	    pdev->device == PCI_DEVICE_ID_QLOGIC_ISP8432 ||
	    pdev->device == PCI_DEVICE_ID_QLOGIC_ISP5422 ||
	    pdev->device == PCI_DEVICE_ID_QLOGIC_ISP5432 ||
	    pdev->device == PCI_DEVICE_ID_QLOGIC_ISP2532 ||
	    pdev->device == PCI_DEVICE_ID_QLOGIC_ISP8001 ||
	    pdev->device == PCI_DEVICE_ID_QLOGIC_ISP8021 ||
	    pdev->device == PCI_DEVICE_ID_QLOGIC_ISP2031 ||
	    pdev->device == PCI_DEVICE_ID_QLOGIC_ISP8031 ||
	    pdev->device == PCI_DEVICE_ID_QLOGIC_ISPF001 ||
	    pdev->device == PCI_DEVICE_ID_QLOGIC_ISP8044 ||
	    pdev->device == PCI_DEVICE_ID_QLOGIC_ISP2071 ||
	    pdev->device == PCI_DEVICE_ID_QLOGIC_ISP2271 ||
	    pdev->device == PCI_DEVICE_ID_QLOGIC_ISP2261) {
		bars = pci_select_bars(pdev, IORESOURCE_MEM);
		mem_only = 1;
		ql_dbg_pci(ql_dbg_init, pdev, 0x0007,
		    "Mem only adapter.\n");
	}
	ql_dbg_pci(ql_dbg_init, pdev, 0x0008,
	    "Bars=%d.\n", bars);

	if (mem_only) {
		if (pci_enable_device_mem(pdev))
			return ret;
	} else {
		if (pci_enable_device(pdev))
			return ret;
	}

	/* This may fail but that's ok */
	pci_enable_pcie_error_reporting(pdev);

	ha = kzalloc(sizeof(struct qla_hw_data), GFP_KERNEL);
	if (!ha) {
		ql_log_pci(ql_log_fatal, pdev, 0x0009,
		    "Unable to allocate memory for ha.\n");
		goto disable_device;
	}
	ql_dbg_pci(ql_dbg_init, pdev, 0x000a,
	    "Memory allocated for ha=%p.\n", ha);
	ha->pdev = pdev;
	INIT_LIST_HEAD(&ha->tgt.q_full_list);
	spin_lock_init(&ha->tgt.q_full_lock);
	spin_lock_init(&ha->tgt.sess_lock);
	spin_lock_init(&ha->tgt.atio_lock);

	atomic_set(&ha->nvme_active_aen_cnt, 0);

	/* Clear our data area */
	ha->bars = bars;
	ha->mem_only = mem_only;
	spin_lock_init(&ha->hardware_lock);
	spin_lock_init(&ha->vport_slock);
	mutex_init(&ha->selflogin_lock);
	mutex_init(&ha->optrom_mutex);

	/* Set ISP-type information. */
	qla2x00_set_isp_flags(ha);

	/* Set EEH reset type to fundamental if required by hba */
	if (IS_QLA24XX(ha) || IS_QLA25XX(ha) || IS_QLA81XX(ha) ||
	    IS_QLA83XX(ha) || IS_QLA27XX(ha))
		pdev->needs_freset = 1;

	ha->prev_topology = 0;
	ha->init_cb_size = sizeof(init_cb_t);
	ha->link_data_rate = PORT_SPEED_UNKNOWN;
	ha->optrom_size = OPTROM_SIZE_2300;
	ha->max_exchg = FW_MAX_EXCHANGES_CNT;
	atomic_set(&ha->num_pend_mbx_stage1, 0);
	atomic_set(&ha->num_pend_mbx_stage2, 0);
	atomic_set(&ha->num_pend_mbx_stage3, 0);
	atomic_set(&ha->zio_threshold, DEFAULT_ZIO_THRESHOLD);
	ha->last_zio_threshold = DEFAULT_ZIO_THRESHOLD;

	/* Assign ISP specific operations. */
	if (IS_QLA2100(ha)) {
		ha->max_fibre_devices = MAX_FIBRE_DEVICES_2100;
		ha->mbx_count = MAILBOX_REGISTER_COUNT_2100;
		req_length = REQUEST_ENTRY_CNT_2100;
		rsp_length = RESPONSE_ENTRY_CNT_2100;
		ha->max_loop_id = SNS_LAST_LOOP_ID_2100;
		ha->gid_list_info_size = 4;
		ha->flash_conf_off = ~0;
		ha->flash_data_off = ~0;
		ha->nvram_conf_off = ~0;
		ha->nvram_data_off = ~0;
		ha->isp_ops = &qla2100_isp_ops;
	} else if (IS_QLA2200(ha)) {
		ha->max_fibre_devices = MAX_FIBRE_DEVICES_2100;
		ha->mbx_count = MAILBOX_REGISTER_COUNT_2200;
		req_length = REQUEST_ENTRY_CNT_2200;
		rsp_length = RESPONSE_ENTRY_CNT_2100;
		ha->max_loop_id = SNS_LAST_LOOP_ID_2100;
		ha->gid_list_info_size = 4;
		ha->flash_conf_off = ~0;
		ha->flash_data_off = ~0;
		ha->nvram_conf_off = ~0;
		ha->nvram_data_off = ~0;
		ha->isp_ops = &qla2100_isp_ops;
	} else if (IS_QLA23XX(ha)) {
		ha->max_fibre_devices = MAX_FIBRE_DEVICES_2100;
		ha->mbx_count = MAILBOX_REGISTER_COUNT;
		req_length = REQUEST_ENTRY_CNT_2200;
		rsp_length = RESPONSE_ENTRY_CNT_2300;
		ha->max_loop_id = SNS_LAST_LOOP_ID_2300;
		ha->gid_list_info_size = 6;
		if (IS_QLA2322(ha) || IS_QLA6322(ha))
			ha->optrom_size = OPTROM_SIZE_2322;
		ha->flash_conf_off = ~0;
		ha->flash_data_off = ~0;
		ha->nvram_conf_off = ~0;
		ha->nvram_data_off = ~0;
		ha->isp_ops = &qla2300_isp_ops;
	} else if (IS_QLA24XX_TYPE(ha)) {
		ha->max_fibre_devices = MAX_FIBRE_DEVICES_2400;
		ha->mbx_count = MAILBOX_REGISTER_COUNT;
		req_length = REQUEST_ENTRY_CNT_24XX;
		rsp_length = RESPONSE_ENTRY_CNT_2300;
		ha->tgt.atio_q_length = ATIO_ENTRY_CNT_24XX;
		ha->max_loop_id = SNS_LAST_LOOP_ID_2300;
		ha->init_cb_size = sizeof(struct mid_init_cb_24xx);
		ha->gid_list_info_size = 8;
		ha->optrom_size = OPTROM_SIZE_24XX;
		ha->nvram_npiv_size = QLA_MAX_VPORTS_QLA24XX;
		ha->isp_ops = &qla24xx_isp_ops;
		ha->flash_conf_off = FARX_ACCESS_FLASH_CONF;
		ha->flash_data_off = FARX_ACCESS_FLASH_DATA;
		ha->nvram_conf_off = FARX_ACCESS_NVRAM_CONF;
		ha->nvram_data_off = FARX_ACCESS_NVRAM_DATA;
	} else if (IS_QLA25XX(ha)) {
		ha->max_fibre_devices = MAX_FIBRE_DEVICES_2400;
		ha->mbx_count = MAILBOX_REGISTER_COUNT;
		req_length = REQUEST_ENTRY_CNT_24XX;
		rsp_length = RESPONSE_ENTRY_CNT_2300;
		ha->tgt.atio_q_length = ATIO_ENTRY_CNT_24XX;
		ha->max_loop_id = SNS_LAST_LOOP_ID_2300;
		ha->init_cb_size = sizeof(struct mid_init_cb_24xx);
		ha->gid_list_info_size = 8;
		ha->optrom_size = OPTROM_SIZE_25XX;
		ha->nvram_npiv_size = QLA_MAX_VPORTS_QLA25XX;
		ha->isp_ops = &qla25xx_isp_ops;
		ha->flash_conf_off = FARX_ACCESS_FLASH_CONF;
		ha->flash_data_off = FARX_ACCESS_FLASH_DATA;
		ha->nvram_conf_off = FARX_ACCESS_NVRAM_CONF;
		ha->nvram_data_off = FARX_ACCESS_NVRAM_DATA;
	} else if (IS_QLA81XX(ha)) {
		ha->max_fibre_devices = MAX_FIBRE_DEVICES_2400;
		ha->mbx_count = MAILBOX_REGISTER_COUNT;
		req_length = REQUEST_ENTRY_CNT_24XX;
		rsp_length = RESPONSE_ENTRY_CNT_2300;
		ha->tgt.atio_q_length = ATIO_ENTRY_CNT_24XX;
		ha->max_loop_id = SNS_LAST_LOOP_ID_2300;
		ha->init_cb_size = sizeof(struct mid_init_cb_81xx);
		ha->gid_list_info_size = 8;
		ha->optrom_size = OPTROM_SIZE_81XX;
		ha->nvram_npiv_size = QLA_MAX_VPORTS_QLA25XX;
		ha->isp_ops = &qla81xx_isp_ops;
		ha->flash_conf_off = FARX_ACCESS_FLASH_CONF_81XX;
		ha->flash_data_off = FARX_ACCESS_FLASH_DATA_81XX;
		ha->nvram_conf_off = ~0;
		ha->nvram_data_off = ~0;
	} else if (IS_QLA82XX(ha)) {
		ha->max_fibre_devices = MAX_FIBRE_DEVICES_2400;
		ha->mbx_count = MAILBOX_REGISTER_COUNT;
		req_length = REQUEST_ENTRY_CNT_82XX;
		rsp_length = RESPONSE_ENTRY_CNT_82XX;
		ha->max_loop_id = SNS_LAST_LOOP_ID_2300;
		ha->init_cb_size = sizeof(struct mid_init_cb_81xx);
		ha->gid_list_info_size = 8;
		ha->optrom_size = OPTROM_SIZE_82XX;
		ha->nvram_npiv_size = QLA_MAX_VPORTS_QLA25XX;
		ha->isp_ops = &qla82xx_isp_ops;
		ha->flash_conf_off = FARX_ACCESS_FLASH_CONF;
		ha->flash_data_off = FARX_ACCESS_FLASH_DATA;
		ha->nvram_conf_off = FARX_ACCESS_NVRAM_CONF;
		ha->nvram_data_off = FARX_ACCESS_NVRAM_DATA;
	} else if (IS_QLA8044(ha)) {
		ha->max_fibre_devices = MAX_FIBRE_DEVICES_2400;
		ha->mbx_count = MAILBOX_REGISTER_COUNT;
		req_length = REQUEST_ENTRY_CNT_82XX;
		rsp_length = RESPONSE_ENTRY_CNT_82XX;
		ha->max_loop_id = SNS_LAST_LOOP_ID_2300;
		ha->init_cb_size = sizeof(struct mid_init_cb_81xx);
		ha->gid_list_info_size = 8;
		ha->optrom_size = OPTROM_SIZE_83XX;
		ha->nvram_npiv_size = QLA_MAX_VPORTS_QLA25XX;
		ha->isp_ops = &qla8044_isp_ops;
		ha->flash_conf_off = FARX_ACCESS_FLASH_CONF;
		ha->flash_data_off = FARX_ACCESS_FLASH_DATA;
		ha->nvram_conf_off = FARX_ACCESS_NVRAM_CONF;
		ha->nvram_data_off = FARX_ACCESS_NVRAM_DATA;
	} else if (IS_QLA83XX(ha)) {
		ha->portnum = PCI_FUNC(ha->pdev->devfn);
		ha->max_fibre_devices = MAX_FIBRE_DEVICES_2400;
		ha->mbx_count = MAILBOX_REGISTER_COUNT;
		req_length = REQUEST_ENTRY_CNT_83XX;
		rsp_length = RESPONSE_ENTRY_CNT_83XX;
		ha->tgt.atio_q_length = ATIO_ENTRY_CNT_24XX;
		ha->max_loop_id = SNS_LAST_LOOP_ID_2300;
		ha->init_cb_size = sizeof(struct mid_init_cb_81xx);
		ha->gid_list_info_size = 8;
		ha->optrom_size = OPTROM_SIZE_83XX;
		ha->nvram_npiv_size = QLA_MAX_VPORTS_QLA25XX;
		ha->isp_ops = &qla83xx_isp_ops;
		ha->flash_conf_off = FARX_ACCESS_FLASH_CONF_81XX;
		ha->flash_data_off = FARX_ACCESS_FLASH_DATA_81XX;
		ha->nvram_conf_off = ~0;
		ha->nvram_data_off = ~0;
	}  else if (IS_QLAFX00(ha)) {
		ha->max_fibre_devices = MAX_FIBRE_DEVICES_FX00;
		ha->mbx_count = MAILBOX_REGISTER_COUNT_FX00;
		ha->aen_mbx_count = AEN_MAILBOX_REGISTER_COUNT_FX00;
		req_length = REQUEST_ENTRY_CNT_FX00;
		rsp_length = RESPONSE_ENTRY_CNT_FX00;
		ha->isp_ops = &qlafx00_isp_ops;
		ha->port_down_retry_count = 30; /* default value */
		ha->mr.fw_hbt_cnt = QLAFX00_HEARTBEAT_INTERVAL;
		ha->mr.fw_reset_timer_tick = QLAFX00_RESET_INTERVAL;
		ha->mr.fw_critemp_timer_tick = QLAFX00_CRITEMP_INTERVAL;
		ha->mr.fw_hbt_en = 1;
		ha->mr.host_info_resend = false;
		ha->mr.hinfo_resend_timer_tick = QLAFX00_HINFO_RESEND_INTERVAL;
	} else if (IS_QLA27XX(ha)) {
		ha->portnum = PCI_FUNC(ha->pdev->devfn);
		ha->max_fibre_devices = MAX_FIBRE_DEVICES_2400;
		ha->mbx_count = MAILBOX_REGISTER_COUNT;
		req_length = REQUEST_ENTRY_CNT_83XX;
		rsp_length = RESPONSE_ENTRY_CNT_83XX;
		ha->tgt.atio_q_length = ATIO_ENTRY_CNT_24XX;
		ha->max_loop_id = SNS_LAST_LOOP_ID_2300;
		ha->init_cb_size = sizeof(struct mid_init_cb_81xx);
		ha->gid_list_info_size = 8;
		ha->optrom_size = OPTROM_SIZE_83XX;
		ha->nvram_npiv_size = QLA_MAX_VPORTS_QLA25XX;
		ha->isp_ops = &qla27xx_isp_ops;
		ha->flash_conf_off = FARX_ACCESS_FLASH_CONF_81XX;
		ha->flash_data_off = FARX_ACCESS_FLASH_DATA_81XX;
		ha->nvram_conf_off = ~0;
		ha->nvram_data_off = ~0;
	}

	ql_dbg_pci(ql_dbg_init, pdev, 0x001e,
	    "mbx_count=%d, req_length=%d, "
	    "rsp_length=%d, max_loop_id=%d, init_cb_size=%d, "
	    "gid_list_info_size=%d, optrom_size=%d, nvram_npiv_size=%d, "
	    "max_fibre_devices=%d.\n",
	    ha->mbx_count, req_length, rsp_length, ha->max_loop_id,
	    ha->init_cb_size, ha->gid_list_info_size, ha->optrom_size,
	    ha->nvram_npiv_size, ha->max_fibre_devices);
	ql_dbg_pci(ql_dbg_init, pdev, 0x001f,
	    "isp_ops=%p, flash_conf_off=%d, "
	    "flash_data_off=%d, nvram_conf_off=%d, nvram_data_off=%d.\n",
	    ha->isp_ops, ha->flash_conf_off, ha->flash_data_off,
	    ha->nvram_conf_off, ha->nvram_data_off);

	/* Configure PCI I/O space */
	ret = ha->isp_ops->iospace_config(ha);
	if (ret)
		goto iospace_config_failed;

	ql_log_pci(ql_log_info, pdev, 0x001d,
	    "Found an ISP%04X irq %d iobase 0x%p.\n",
	    pdev->device, pdev->irq, ha->iobase);
	mutex_init(&ha->vport_lock);
	mutex_init(&ha->mq_lock);
	init_completion(&ha->mbx_cmd_comp);
	complete(&ha->mbx_cmd_comp);
	init_completion(&ha->mbx_intr_comp);
	init_completion(&ha->dcbx_comp);
	init_completion(&ha->lb_portup_comp);

	set_bit(0, (unsigned long *) ha->vp_idx_map);

	qla2x00_config_dma_addressing(ha);
	ql_dbg_pci(ql_dbg_init, pdev, 0x0020,
	    "64 Bit addressing is %s.\n",
	    ha->flags.enable_64bit_addressing ? "enable" :
	    "disable");
	ret = qla2x00_mem_alloc(ha, req_length, rsp_length, &req, &rsp);
	if (ret) {
		ql_log_pci(ql_log_fatal, pdev, 0x0031,
		    "Failed to allocate memory for adapter, aborting.\n");

		goto probe_hw_failed;
	}

	req->max_q_depth = MAX_Q_DEPTH;
	if (ql2xmaxqdepth != 0 && ql2xmaxqdepth <= 0xffffU)
		req->max_q_depth = ql2xmaxqdepth;


	base_vha = qla2x00_create_host(sht, ha);
	if (!base_vha) {
		ret = -ENOMEM;
		goto probe_hw_failed;
	}

	pci_set_drvdata(pdev, base_vha);
	set_bit(PFLG_DRIVER_PROBING, &base_vha->pci_flags);

	host = base_vha->host;
	base_vha->req = req;
	if (IS_QLA2XXX_MIDTYPE(ha))
		base_vha->mgmt_svr_loop_id =
			qla2x00_reserve_mgmt_server_loop_id(base_vha);
	else
		base_vha->mgmt_svr_loop_id = MANAGEMENT_SERVER +
						base_vha->vp_idx;

	/* Setup fcport template structure. */
	ha->mr.fcport.vha = base_vha;
	ha->mr.fcport.port_type = FCT_UNKNOWN;
	ha->mr.fcport.loop_id = FC_NO_LOOP_ID;
	qla2x00_set_fcport_state(&ha->mr.fcport, FCS_UNCONFIGURED);
	ha->mr.fcport.supported_classes = FC_COS_UNSPECIFIED;
	ha->mr.fcport.scan_state = 1;

	/* Set the SG table size based on ISP type */
	if (!IS_FWI2_CAPABLE(ha)) {
		if (IS_QLA2100(ha))
			host->sg_tablesize = 32;
	} else {
		if (!IS_QLA82XX(ha))
			host->sg_tablesize = QLA_SG_ALL;
	}
	host->max_id = ha->max_fibre_devices;
	host->cmd_per_lun = 3;
	host->unique_id = host->host_no;
	if (IS_T10_PI_CAPABLE(ha) && ql2xenabledif)
		host->max_cmd_len = 32;
	else
		host->max_cmd_len = MAX_CMDSZ;
	host->max_channel = MAX_BUSES - 1;
	/* Older HBAs support only 16-bit LUNs */
	if (!IS_QLAFX00(ha) && !IS_FWI2_CAPABLE(ha) &&
	    ql2xmaxlun > 0xffff)
		host->max_lun = 0xffff;
	else
		host->max_lun = ql2xmaxlun;
	host->transportt = qla2xxx_transport_template;
	sht->vendor_id = (SCSI_NL_VID_TYPE_PCI | PCI_VENDOR_ID_QLOGIC);

	ql_dbg(ql_dbg_init, base_vha, 0x0033,
	    "max_id=%d this_id=%d "
	    "cmd_per_len=%d unique_id=%d max_cmd_len=%d max_channel=%d "
	    "max_lun=%llu transportt=%p, vendor_id=%llu.\n", host->max_id,
	    host->this_id, host->cmd_per_lun, host->unique_id,
	    host->max_cmd_len, host->max_channel, host->max_lun,
	    host->transportt, sht->vendor_id);

	INIT_WORK(&base_vha->iocb_work, qla2x00_iocb_work_fn);

	/* Set up the irqs */
	ret = qla2x00_request_irqs(ha, rsp);
	if (ret)
		goto probe_failed;

	/* Alloc arrays of request and response ring ptrs */
	ret = qla2x00_alloc_queues(ha, req, rsp);
	if (ret) {
		ql_log(ql_log_fatal, base_vha, 0x003d,
		    "Failed to allocate memory for queue pointers..."
		    "aborting.\n");
		goto probe_failed;
	}

	if (ha->mqenable) {
		/* number of hardware queues supported by blk/scsi-mq*/
		host->nr_hw_queues = ha->max_qpairs;

		ql_dbg(ql_dbg_init, base_vha, 0x0192,
			"blk/scsi-mq enabled, HW queues = %d.\n", host->nr_hw_queues);
	} else {
		if (ql2xnvmeenable) {
			host->nr_hw_queues = ha->max_qpairs;
			ql_dbg(ql_dbg_init, base_vha, 0x0194,
			    "FC-NVMe support is enabled, HW queues=%d\n",
			    host->nr_hw_queues);
		} else {
			ql_dbg(ql_dbg_init, base_vha, 0x0193,
			    "blk/scsi-mq disabled.\n");
		}
	}

	qlt_probe_one_stage1(base_vha, ha);

	pci_save_state(pdev);

	/* Assign back pointers */
	rsp->req = req;
	req->rsp = rsp;

	if (IS_QLAFX00(ha)) {
		ha->rsp_q_map[0] = rsp;
		ha->req_q_map[0] = req;
		set_bit(0, ha->req_qid_map);
		set_bit(0, ha->rsp_qid_map);
	}

	/* FWI2-capable only. */
	req->req_q_in = &ha->iobase->isp24.req_q_in;
	req->req_q_out = &ha->iobase->isp24.req_q_out;
	rsp->rsp_q_in = &ha->iobase->isp24.rsp_q_in;
	rsp->rsp_q_out = &ha->iobase->isp24.rsp_q_out;
	if (ha->mqenable || IS_QLA83XX(ha) || IS_QLA27XX(ha)) {
		req->req_q_in = &ha->mqiobase->isp25mq.req_q_in;
		req->req_q_out = &ha->mqiobase->isp25mq.req_q_out;
		rsp->rsp_q_in = &ha->mqiobase->isp25mq.rsp_q_in;
		rsp->rsp_q_out =  &ha->mqiobase->isp25mq.rsp_q_out;
	}

	if (IS_QLAFX00(ha)) {
		req->req_q_in = &ha->iobase->ispfx00.req_q_in;
		req->req_q_out = &ha->iobase->ispfx00.req_q_out;
		rsp->rsp_q_in = &ha->iobase->ispfx00.rsp_q_in;
		rsp->rsp_q_out = &ha->iobase->ispfx00.rsp_q_out;
	}

	if (IS_P3P_TYPE(ha)) {
		req->req_q_out = &ha->iobase->isp82.req_q_out[0];
		rsp->rsp_q_in = &ha->iobase->isp82.rsp_q_in[0];
		rsp->rsp_q_out = &ha->iobase->isp82.rsp_q_out[0];
	}

	ql_dbg(ql_dbg_multiq, base_vha, 0xc009,
	    "rsp_q_map=%p req_q_map=%p rsp->req=%p req->rsp=%p.\n",
	    ha->rsp_q_map, ha->req_q_map, rsp->req, req->rsp);
	ql_dbg(ql_dbg_multiq, base_vha, 0xc00a,
	    "req->req_q_in=%p req->req_q_out=%p "
	    "rsp->rsp_q_in=%p rsp->rsp_q_out=%p.\n",
	    req->req_q_in, req->req_q_out,
	    rsp->rsp_q_in, rsp->rsp_q_out);
	ql_dbg(ql_dbg_init, base_vha, 0x003e,
	    "rsp_q_map=%p req_q_map=%p rsp->req=%p req->rsp=%p.\n",
	    ha->rsp_q_map, ha->req_q_map, rsp->req, req->rsp);
	ql_dbg(ql_dbg_init, base_vha, 0x003f,
	    "req->req_q_in=%p req->req_q_out=%p rsp->rsp_q_in=%p rsp->rsp_q_out=%p.\n",
	    req->req_q_in, req->req_q_out, rsp->rsp_q_in, rsp->rsp_q_out);

	ha->wq = alloc_workqueue("qla2xxx_wq", 0, 0);

	if (ha->isp_ops->initialize_adapter(base_vha)) {
		ql_log(ql_log_fatal, base_vha, 0x00d6,
		    "Failed to initialize adapter - Adapter flags %x.\n",
		    base_vha->device_flags);

		if (IS_QLA82XX(ha)) {
			qla82xx_idc_lock(ha);
			qla82xx_wr_32(ha, QLA82XX_CRB_DEV_STATE,
				QLA8XXX_DEV_FAILED);
			qla82xx_idc_unlock(ha);
			ql_log(ql_log_fatal, base_vha, 0x00d7,
			    "HW State: FAILED.\n");
		} else if (IS_QLA8044(ha)) {
			qla8044_idc_lock(ha);
			qla8044_wr_direct(base_vha,
				QLA8044_CRB_DEV_STATE_INDEX,
				QLA8XXX_DEV_FAILED);
			qla8044_idc_unlock(ha);
			ql_log(ql_log_fatal, base_vha, 0x0150,
			    "HW State: FAILED.\n");
		}

		ret = -ENODEV;
		goto probe_failed;
	}

	if (IS_QLAFX00(ha))
		host->can_queue = QLAFX00_MAX_CANQUEUE;
	else
		host->can_queue = req->num_outstanding_cmds - 10;

	ql_dbg(ql_dbg_init, base_vha, 0x0032,
	    "can_queue=%d, req=%p, mgmt_svr_loop_id=%d, sg_tablesize=%d.\n",
	    host->can_queue, base_vha->req,
	    base_vha->mgmt_svr_loop_id, host->sg_tablesize);

	if (ha->mqenable) {
		bool startit = false;

		if (QLA_TGT_MODE_ENABLED())
			startit = false;

		if (ql2x_ini_mode == QLA2XXX_INI_MODE_ENABLED)
			startit = true;

		/* Create start of day qpairs for Block MQ */
		for (i = 0; i < ha->max_qpairs; i++)
			qla2xxx_create_qpair(base_vha, 5, 0, startit);
	}

	if (ha->flags.running_gold_fw)
		goto skip_dpc;

	/*
	 * Startup the kernel thread for this host adapter
	 */
	ha->dpc_thread = kthread_create(qla2x00_do_dpc, ha,
	    "%s_dpc", base_vha->host_str);
	if (IS_ERR(ha->dpc_thread)) {
		ql_log(ql_log_fatal, base_vha, 0x00ed,
		    "Failed to start DPC thread.\n");
		ret = PTR_ERR(ha->dpc_thread);
		ha->dpc_thread = NULL;
		goto probe_failed;
	}
	ql_dbg(ql_dbg_init, base_vha, 0x00ee,
	    "DPC thread started successfully.\n");

	/*
	 * If we're not coming up in initiator mode, we might sit for
	 * a while without waking up the dpc thread, which leads to a
	 * stuck process warning.  So just kick the dpc once here and
	 * let the kthread start (and go back to sleep in qla2x00_do_dpc).
	 */
	qla2xxx_wake_dpc(base_vha);

	INIT_WORK(&ha->board_disable, qla2x00_disable_board_on_pci_error);

	if (IS_QLA8031(ha) || IS_MCTP_CAPABLE(ha)) {
		sprintf(wq_name, "qla2xxx_%lu_dpc_lp_wq", base_vha->host_no);
		ha->dpc_lp_wq = create_singlethread_workqueue(wq_name);
		INIT_WORK(&ha->idc_aen, qla83xx_service_idc_aen);

		sprintf(wq_name, "qla2xxx_%lu_dpc_hp_wq", base_vha->host_no);
		ha->dpc_hp_wq = create_singlethread_workqueue(wq_name);
		INIT_WORK(&ha->nic_core_reset, qla83xx_nic_core_reset_work);
		INIT_WORK(&ha->idc_state_handler,
		    qla83xx_idc_state_handler_work);
		INIT_WORK(&ha->nic_core_unrecoverable,
		    qla83xx_nic_core_unrecoverable_work);
	}

skip_dpc:
	list_add_tail(&base_vha->list, &ha->vp_list);
	base_vha->host->irq = ha->pdev->irq;

	/* Initialized the timer */
	qla2x00_start_timer(base_vha, WATCH_INTERVAL);
	ql_dbg(ql_dbg_init, base_vha, 0x00ef,
	    "Started qla2x00_timer with "
	    "interval=%d.\n", WATCH_INTERVAL);
	ql_dbg(ql_dbg_init, base_vha, 0x00f0,
	    "Detected hba at address=%p.\n",
	    ha);

	if (IS_T10_PI_CAPABLE(ha) && ql2xenabledif) {
		if (ha->fw_attributes & BIT_4) {
			int prot = 0, guard;
			base_vha->flags.difdix_supported = 1;
			ql_dbg(ql_dbg_init, base_vha, 0x00f1,
			    "Registering for DIF/DIX type 1 and 3 protection.\n");
			if (ql2xenabledif == 1)
				prot = SHOST_DIX_TYPE0_PROTECTION;
			scsi_host_set_prot(host,
			    prot | SHOST_DIF_TYPE1_PROTECTION
			    | SHOST_DIF_TYPE2_PROTECTION
			    | SHOST_DIF_TYPE3_PROTECTION
			    | SHOST_DIX_TYPE1_PROTECTION
			    | SHOST_DIX_TYPE2_PROTECTION
			    | SHOST_DIX_TYPE3_PROTECTION);

			guard = SHOST_DIX_GUARD_CRC;

			if (IS_PI_IPGUARD_CAPABLE(ha) &&
			    (ql2xenabledif > 1 || IS_PI_DIFB_DIX0_CAPABLE(ha)))
				guard |= SHOST_DIX_GUARD_IP;

			scsi_host_set_guard(host, guard);
		} else
			base_vha->flags.difdix_supported = 0;
	}

	ha->isp_ops->enable_intrs(ha);

	if (IS_QLAFX00(ha)) {
		ret = qlafx00_fx_disc(base_vha,
			&base_vha->hw->mr.fcport, FXDISC_GET_CONFIG_INFO);
		host->sg_tablesize = (ha->mr.extended_io_enabled) ?
		    QLA_SG_ALL : 128;
	}

	ret = scsi_add_host(host, &pdev->dev);
	if (ret)
		goto probe_failed;

	base_vha->flags.init_done = 1;
	base_vha->flags.online = 1;
	ha->prev_minidump_failed = 0;

	ql_dbg(ql_dbg_init, base_vha, 0x00f2,
	    "Init done and hba is online.\n");

	if (qla_ini_mode_enabled(base_vha) ||
		qla_dual_mode_enabled(base_vha))
		scsi_scan_host(host);
	else
		ql_dbg(ql_dbg_init, base_vha, 0x0122,
			"skipping scsi_scan_host() for non-initiator port\n");

	qla2x00_alloc_sysfs_attr(base_vha);

	if (IS_QLAFX00(ha)) {
		ret = qlafx00_fx_disc(base_vha,
			&base_vha->hw->mr.fcport, FXDISC_GET_PORT_INFO);

		/* Register system information */
		ret =  qlafx00_fx_disc(base_vha,
			&base_vha->hw->mr.fcport, FXDISC_REG_HOST_INFO);
	}

	qla2x00_init_host_attr(base_vha);

	qla2x00_dfs_setup(base_vha);

	ql_log(ql_log_info, base_vha, 0x00fb,
	    "QLogic %s - %s.\n", ha->model_number, ha->model_desc);
	ql_log(ql_log_info, base_vha, 0x00fc,
	    "ISP%04X: %s @ %s hdma%c host#=%ld fw=%s.\n",
	    pdev->device, ha->isp_ops->pci_info_str(base_vha, pci_info),
	    pci_name(pdev), ha->flags.enable_64bit_addressing ? '+' : '-',
	    base_vha->host_no,
	    ha->isp_ops->fw_version_str(base_vha, fw_str, sizeof(fw_str)));

	qlt_add_target(ha, base_vha);

	clear_bit(PFLG_DRIVER_PROBING, &base_vha->pci_flags);

	if (test_bit(UNLOADING, &base_vha->dpc_flags))
		return -ENODEV;

	if (ha->flags.detected_lr_sfp) {
		ql_log(ql_log_info, base_vha, 0xffff,
		    "Reset chip to pick up LR SFP setting\n");
		set_bit(ISP_ABORT_NEEDED, &base_vha->dpc_flags);
		qla2xxx_wake_dpc(base_vha);
	}

	return 0;

probe_failed:
	if (base_vha->timer_active)
		qla2x00_stop_timer(base_vha);
	base_vha->flags.online = 0;
	if (ha->dpc_thread) {
		struct task_struct *t = ha->dpc_thread;

		ha->dpc_thread = NULL;
		kthread_stop(t);
	}

	qla2x00_free_device(base_vha);
	scsi_host_put(base_vha->host);
	/*
	 * Need to NULL out local req/rsp after
	 * qla2x00_free_device => qla2x00_free_queues frees
	 * what these are pointing to. Or else we'll
	 * fall over below in qla2x00_free_req/rsp_que.
	 */
	req = NULL;
	rsp = NULL;

probe_hw_failed:
	qla2x00_mem_free(ha);
	qla2x00_free_req_que(ha, req);
	qla2x00_free_rsp_que(ha, rsp);
	qla2x00_clear_drv_active(ha);

iospace_config_failed:
	if (IS_P3P_TYPE(ha)) {
		if (!ha->nx_pcibase)
			iounmap((device_reg_t *)ha->nx_pcibase);
		if (!ql2xdbwr)
			iounmap((device_reg_t *)ha->nxdb_wr_ptr);
	} else {
		if (ha->iobase)
			iounmap(ha->iobase);
		if (ha->cregbase)
			iounmap(ha->cregbase);
	}
	pci_release_selected_regions(ha->pdev, ha->bars);
	kfree(ha);

disable_device:
	pci_disable_device(pdev);
	return ret;
}

static void
qla2x00_shutdown(struct pci_dev *pdev)
{
	scsi_qla_host_t *vha;
	struct qla_hw_data  *ha;

	vha = pci_get_drvdata(pdev);
	ha = vha->hw;

	ql_log(ql_log_info, vha, 0xfffa,
		"Adapter shutdown\n");

	/*
	 * Prevent future board_disable and wait
	 * until any pending board_disable has completed.
	 */
	set_bit(PFLG_DRIVER_REMOVING, &vha->pci_flags);
	cancel_work_sync(&ha->board_disable);

	if (!atomic_read(&pdev->enable_cnt))
		return;

	/* Notify ISPFX00 firmware */
	if (IS_QLAFX00(ha))
		qlafx00_driver_shutdown(vha, 20);

	/* Turn-off FCE trace */
	if (ha->flags.fce_enabled) {
		qla2x00_disable_fce_trace(vha, NULL, NULL);
		ha->flags.fce_enabled = 0;
	}

	/* Turn-off EFT trace */
	if (ha->eft)
		qla2x00_disable_eft_trace(vha);

	if (IS_QLA25XX(ha) ||  IS_QLA2031(ha) || IS_QLA27XX(ha)) {
		if (ha->flags.fw_started)
			qla2x00_abort_isp_cleanup(vha);
	} else {
		/* Stop currently executing firmware. */
		qla2x00_try_to_stop_firmware(vha);
	}

	/* Turn adapter off line */
	vha->flags.online = 0;

	/* turn-off interrupts on the card */
	if (ha->interrupts_on) {
		vha->flags.init_done = 0;
		ha->isp_ops->disable_intrs(ha);
	}

	qla2x00_free_irqs(vha);

	qla2x00_free_fw_dump(ha);

	pci_disable_device(pdev);
	ql_log(ql_log_info, vha, 0xfffe,
		"Adapter shutdown successfully.\n");
}

/* Deletes all the virtual ports for a given ha */
static void
qla2x00_delete_all_vps(struct qla_hw_data *ha, scsi_qla_host_t *base_vha)
{
	scsi_qla_host_t *vha;
	unsigned long flags;

	mutex_lock(&ha->vport_lock);
	while (ha->cur_vport_count) {
		spin_lock_irqsave(&ha->vport_slock, flags);

		BUG_ON(base_vha->list.next == &ha->vp_list);
		/* This assumes first entry in ha->vp_list is always base vha */
		vha = list_first_entry(&base_vha->list, scsi_qla_host_t, list);
		scsi_host_get(vha->host);

		spin_unlock_irqrestore(&ha->vport_slock, flags);
		mutex_unlock(&ha->vport_lock);

		qla_nvme_delete(vha);

		fc_vport_terminate(vha->fc_vport);
		scsi_host_put(vha->host);

		mutex_lock(&ha->vport_lock);
	}
	mutex_unlock(&ha->vport_lock);
}

/* Stops all deferred work threads */
static void
qla2x00_destroy_deferred_work(struct qla_hw_data *ha)
{
	/* Cancel all work and destroy DPC workqueues */
	if (ha->dpc_lp_wq) {
		cancel_work_sync(&ha->idc_aen);
		destroy_workqueue(ha->dpc_lp_wq);
		ha->dpc_lp_wq = NULL;
	}

	if (ha->dpc_hp_wq) {
		cancel_work_sync(&ha->nic_core_reset);
		cancel_work_sync(&ha->idc_state_handler);
		cancel_work_sync(&ha->nic_core_unrecoverable);
		destroy_workqueue(ha->dpc_hp_wq);
		ha->dpc_hp_wq = NULL;
	}

	/* Kill the kernel thread for this host */
	if (ha->dpc_thread) {
		struct task_struct *t = ha->dpc_thread;

		/*
		 * qla2xxx_wake_dpc checks for ->dpc_thread
		 * so we need to zero it out.
		 */
		ha->dpc_thread = NULL;
		kthread_stop(t);
	}
}

static void
qla2x00_unmap_iobases(struct qla_hw_data *ha)
{
	if (IS_QLA82XX(ha)) {

		iounmap((device_reg_t *)ha->nx_pcibase);
		if (!ql2xdbwr)
			iounmap((device_reg_t *)ha->nxdb_wr_ptr);
	} else {
		if (ha->iobase)
			iounmap(ha->iobase);

		if (ha->cregbase)
			iounmap(ha->cregbase);

		if (ha->mqiobase)
			iounmap(ha->mqiobase);

		if ((IS_QLA83XX(ha) || IS_QLA27XX(ha)) && ha->msixbase)
			iounmap(ha->msixbase);
	}
}

static void
qla2x00_clear_drv_active(struct qla_hw_data *ha)
{
	if (IS_QLA8044(ha)) {
		qla8044_idc_lock(ha);
		qla8044_clear_drv_active(ha);
		qla8044_idc_unlock(ha);
	} else if (IS_QLA82XX(ha)) {
		qla82xx_idc_lock(ha);
		qla82xx_clear_drv_active(ha);
		qla82xx_idc_unlock(ha);
	}
}

static void
qla2x00_remove_one(struct pci_dev *pdev)
{
	scsi_qla_host_t *base_vha;
	struct qla_hw_data  *ha;

	base_vha = pci_get_drvdata(pdev);
	ha = base_vha->hw;
	ql_log(ql_log_info, base_vha, 0xb079,
	    "Removing driver\n");

	/* Indicate device removal to prevent future board_disable and wait
	 * until any pending board_disable has completed. */
	set_bit(PFLG_DRIVER_REMOVING, &base_vha->pci_flags);
	cancel_work_sync(&ha->board_disable);

	/*
	 * If the PCI device is disabled then there was a PCI-disconnect and
	 * qla2x00_disable_board_on_pci_error has taken care of most of the
	 * resources.
	 */
	if (!atomic_read(&pdev->enable_cnt)) {
		dma_free_coherent(&ha->pdev->dev, base_vha->gnl.size,
		    base_vha->gnl.l, base_vha->gnl.ldma);

		scsi_host_put(base_vha->host);
		kfree(ha);
		pci_set_drvdata(pdev, NULL);
		return;
	}
	qla2x00_wait_for_hba_ready(base_vha);

	if (IS_QLA25XX(ha) || IS_QLA2031(ha) || IS_QLA27XX(ha)) {
		if (ha->flags.fw_started)
			qla2x00_abort_isp_cleanup(base_vha);
	} else if (!IS_QLAFX00(ha)) {
		if (IS_QLA8031(ha)) {
			ql_dbg(ql_dbg_p3p, base_vha, 0xb07e,
			    "Clearing fcoe driver presence.\n");
			if (qla83xx_clear_drv_presence(base_vha) != QLA_SUCCESS)
				ql_dbg(ql_dbg_p3p, base_vha, 0xb079,
				    "Error while clearing DRV-Presence.\n");
		}

		qla2x00_try_to_stop_firmware(base_vha);
	}

	qla2x00_wait_for_sess_deletion(base_vha);

	/*
	 * if UNLOAD flag is already set, then continue unload,
	 * where it was set first.
	 */
	if (test_bit(UNLOADING, &base_vha->dpc_flags))
		return;

	set_bit(UNLOADING, &base_vha->dpc_flags);

	qla_nvme_delete(base_vha);

	dma_free_coherent(&ha->pdev->dev,
		base_vha->gnl.size, base_vha->gnl.l, base_vha->gnl.ldma);

	vfree(base_vha->scan.l);

	if (IS_QLAFX00(ha))
		qlafx00_driver_shutdown(base_vha, 20);

	qla2x00_delete_all_vps(ha, base_vha);

	qla2x00_abort_all_cmds(base_vha, DID_NO_CONNECT << 16);

	qla2x00_dfs_remove(base_vha);

	qla84xx_put_chip(base_vha);

	/* Disable timer */
	if (base_vha->timer_active)
		qla2x00_stop_timer(base_vha);

	base_vha->flags.online = 0;

	/* free DMA memory */
	if (ha->exlogin_buf)
		qla2x00_free_exlogin_buffer(ha);

	/* free DMA memory */
	if (ha->exchoffld_buf)
		qla2x00_free_exchoffld_buffer(ha);

	qla2x00_destroy_deferred_work(ha);

	qlt_remove_target(ha, base_vha);

	qla2x00_free_sysfs_attr(base_vha, true);

	fc_remove_host(base_vha->host);
	qlt_remove_target_resources(ha);

	scsi_remove_host(base_vha->host);

	qla2x00_free_device(base_vha);

	qla2x00_clear_drv_active(ha);

	scsi_host_put(base_vha->host);

	qla2x00_unmap_iobases(ha);

	pci_release_selected_regions(ha->pdev, ha->bars);
	kfree(ha);

	pci_disable_pcie_error_reporting(pdev);

	pci_disable_device(pdev);
}

static void
qla2x00_free_device(scsi_qla_host_t *vha)
{
	struct qla_hw_data *ha = vha->hw;

	qla2x00_abort_all_cmds(vha, DID_NO_CONNECT << 16);

	/* Disable timer */
	if (vha->timer_active)
		qla2x00_stop_timer(vha);

	qla25xx_delete_queues(vha);
	vha->flags.online = 0;

	/* turn-off interrupts on the card */
	if (ha->interrupts_on) {
		vha->flags.init_done = 0;
		ha->isp_ops->disable_intrs(ha);
	}

	qla2x00_free_fcports(vha);

	qla2x00_free_irqs(vha);

	/* Flush the work queue and remove it */
	if (ha->wq) {
		flush_workqueue(ha->wq);
		destroy_workqueue(ha->wq);
		ha->wq = NULL;
	}


	qla2x00_mem_free(ha);

	qla82xx_md_free(vha);

	qla2x00_free_queues(ha);
}

void qla2x00_free_fcports(struct scsi_qla_host *vha)
{
	fc_port_t *fcport, *tfcport;

	list_for_each_entry_safe(fcport, tfcport, &vha->vp_fcports, list) {
		list_del(&fcport->list);
		qla2x00_clear_loop_id(fcport);
		kfree(fcport);
	}
}

static inline void
qla2x00_schedule_rport_del(struct scsi_qla_host *vha, fc_port_t *fcport,
    int defer)
{
	struct fc_rport *rport;
	scsi_qla_host_t *base_vha;
	unsigned long flags;

	if (!fcport->rport)
		return;

	rport = fcport->rport;
	if (defer) {
		base_vha = pci_get_drvdata(vha->hw->pdev);
		spin_lock_irqsave(vha->host->host_lock, flags);
		fcport->drport = rport;
		spin_unlock_irqrestore(vha->host->host_lock, flags);
		qlt_do_generation_tick(vha, &base_vha->total_fcport_update_gen);
		set_bit(FCPORT_UPDATE_NEEDED, &base_vha->dpc_flags);
		qla2xxx_wake_dpc(base_vha);
	} else {
		int now;
		if (rport) {
			ql_dbg(ql_dbg_disc, fcport->vha, 0x2109,
			    "%s %8phN. rport %p roles %x\n",
			    __func__, fcport->port_name, rport,
			    rport->roles);
			fc_remote_port_delete(rport);
		}
		qlt_do_generation_tick(vha, &now);
	}
}

/*
 * qla2x00_mark_device_lost Updates fcport state when device goes offline.
 *
 * Input: ha = adapter block pointer.  fcport = port structure pointer.
 *
 * Return: None.
 *
 * Context:
 */
void qla2x00_mark_device_lost(scsi_qla_host_t *vha, fc_port_t *fcport,
    int do_login, int defer)
{
	if (IS_QLAFX00(vha->hw)) {
		qla2x00_set_fcport_state(fcport, FCS_DEVICE_LOST);
		qla2x00_schedule_rport_del(vha, fcport, defer);
		return;
	}

	if (atomic_read(&fcport->state) == FCS_ONLINE &&
	    vha->vp_idx == fcport->vha->vp_idx) {
		qla2x00_set_fcport_state(fcport, FCS_DEVICE_LOST);
		qla2x00_schedule_rport_del(vha, fcport, defer);
	}
	/*
	 * We may need to retry the login, so don't change the state of the
	 * port but do the retries.
	 */
	if (atomic_read(&fcport->state) != FCS_DEVICE_DEAD)
		qla2x00_set_fcport_state(fcport, FCS_DEVICE_LOST);

	if (!do_login)
		return;

	set_bit(RELOGIN_NEEDED, &vha->dpc_flags);
}

/*
 * qla2x00_mark_all_devices_lost
 *	Updates fcport state when device goes offline.
 *
 * Input:
 *	ha = adapter block pointer.
 *	fcport = port structure pointer.
 *
 * Return:
 *	None.
 *
 * Context:
 */
void
qla2x00_mark_all_devices_lost(scsi_qla_host_t *vha, int defer)
{
	fc_port_t *fcport;

	ql_dbg(ql_dbg_disc, vha, 0x20f1,
	    "Mark all dev lost\n");

	list_for_each_entry(fcport, &vha->vp_fcports, list) {
		fcport->scan_state = 0;
		qlt_schedule_sess_for_deletion(fcport);

		if (vha->vp_idx != 0 && vha->vp_idx != fcport->vha->vp_idx)
			continue;

		/*
		 * No point in marking the device as lost, if the device is
		 * already DEAD.
		 */
		if (atomic_read(&fcport->state) == FCS_DEVICE_DEAD)
			continue;
		if (atomic_read(&fcport->state) == FCS_ONLINE) {
			qla2x00_set_fcport_state(fcport, FCS_DEVICE_LOST);
			if (defer)
				qla2x00_schedule_rport_del(vha, fcport, defer);
			else if (vha->vp_idx == fcport->vha->vp_idx)
				qla2x00_schedule_rport_del(vha, fcport, defer);
		}
	}
}

/*
* qla2x00_mem_alloc
*      Allocates adapter memory.
*
* Returns:
*      0  = success.
*      !0  = failure.
*/
static int
qla2x00_mem_alloc(struct qla_hw_data *ha, uint16_t req_len, uint16_t rsp_len,
	struct req_que **req, struct rsp_que **rsp)
{
	char	name[16];

	ha->init_cb = dma_alloc_coherent(&ha->pdev->dev, ha->init_cb_size,
		&ha->init_cb_dma, GFP_KERNEL);
	if (!ha->init_cb)
		goto fail;

	if (qlt_mem_alloc(ha) < 0)
		goto fail_free_init_cb;

	ha->gid_list = dma_alloc_coherent(&ha->pdev->dev,
		qla2x00_gid_list_size(ha), &ha->gid_list_dma, GFP_KERNEL);
	if (!ha->gid_list)
		goto fail_free_tgt_mem;

	ha->srb_mempool = mempool_create_slab_pool(SRB_MIN_REQ, srb_cachep);
	if (!ha->srb_mempool)
		goto fail_free_gid_list;

	if (IS_P3P_TYPE(ha)) {
		/* Allocate cache for CT6 Ctx. */
		if (!ctx_cachep) {
			ctx_cachep = kmem_cache_create("qla2xxx_ctx",
				sizeof(struct ct6_dsd), 0,
				SLAB_HWCACHE_ALIGN, NULL);
			if (!ctx_cachep)
				goto fail_free_srb_mempool;
		}
		ha->ctx_mempool = mempool_create_slab_pool(SRB_MIN_REQ,
			ctx_cachep);
		if (!ha->ctx_mempool)
			goto fail_free_srb_mempool;
		ql_dbg_pci(ql_dbg_init, ha->pdev, 0x0021,
		    "ctx_cachep=%p ctx_mempool=%p.\n",
		    ctx_cachep, ha->ctx_mempool);
	}

	/* Get memory for cached NVRAM */
	ha->nvram = kzalloc(MAX_NVRAM_SIZE, GFP_KERNEL);
	if (!ha->nvram)
		goto fail_free_ctx_mempool;

	snprintf(name, sizeof(name), "%s_%d", QLA2XXX_DRIVER_NAME,
		ha->pdev->device);
	ha->s_dma_pool = dma_pool_create(name, &ha->pdev->dev,
		DMA_POOL_SIZE, 8, 0);
	if (!ha->s_dma_pool)
		goto fail_free_nvram;

	ql_dbg_pci(ql_dbg_init, ha->pdev, 0x0022,
	    "init_cb=%p gid_list=%p, srb_mempool=%p s_dma_pool=%p.\n",
	    ha->init_cb, ha->gid_list, ha->srb_mempool, ha->s_dma_pool);

	if (IS_P3P_TYPE(ha) || ql2xenabledif) {
		ha->dl_dma_pool = dma_pool_create(name, &ha->pdev->dev,
			DSD_LIST_DMA_POOL_SIZE, 8, 0);
		if (!ha->dl_dma_pool) {
			ql_log_pci(ql_log_fatal, ha->pdev, 0x0023,
			    "Failed to allocate memory for dl_dma_pool.\n");
			goto fail_s_dma_pool;
		}

		ha->fcp_cmnd_dma_pool = dma_pool_create(name, &ha->pdev->dev,
			FCP_CMND_DMA_POOL_SIZE, 8, 0);
		if (!ha->fcp_cmnd_dma_pool) {
			ql_log_pci(ql_log_fatal, ha->pdev, 0x0024,
			    "Failed to allocate memory for fcp_cmnd_dma_pool.\n");
			goto fail_dl_dma_pool;
		}
		ql_dbg_pci(ql_dbg_init, ha->pdev, 0x0025,
		    "dl_dma_pool=%p fcp_cmnd_dma_pool=%p.\n",
		    ha->dl_dma_pool, ha->fcp_cmnd_dma_pool);
	}

	/* Allocate memory for SNS commands */
	if (IS_QLA2100(ha) || IS_QLA2200(ha)) {
	/* Get consistent memory allocated for SNS commands */
		ha->sns_cmd = dma_alloc_coherent(&ha->pdev->dev,
		sizeof(struct sns_cmd_pkt), &ha->sns_cmd_dma, GFP_KERNEL);
		if (!ha->sns_cmd)
			goto fail_dma_pool;
		ql_dbg_pci(ql_dbg_init, ha->pdev, 0x0026,
		    "sns_cmd: %p.\n", ha->sns_cmd);
	} else {
	/* Get consistent memory allocated for MS IOCB */
		ha->ms_iocb = dma_pool_alloc(ha->s_dma_pool, GFP_KERNEL,
			&ha->ms_iocb_dma);
		if (!ha->ms_iocb)
			goto fail_dma_pool;
	/* Get consistent memory allocated for CT SNS commands */
		ha->ct_sns = dma_alloc_coherent(&ha->pdev->dev,
			sizeof(struct ct_sns_pkt), &ha->ct_sns_dma, GFP_KERNEL);
		if (!ha->ct_sns)
			goto fail_free_ms_iocb;
		ql_dbg_pci(ql_dbg_init, ha->pdev, 0x0027,
		    "ms_iocb=%p ct_sns=%p.\n",
		    ha->ms_iocb, ha->ct_sns);
	}

	/* Allocate memory for request ring */
	*req = kzalloc(sizeof(struct req_que), GFP_KERNEL);
	if (!*req) {
		ql_log_pci(ql_log_fatal, ha->pdev, 0x0028,
		    "Failed to allocate memory for req.\n");
		goto fail_req;
	}
	(*req)->length = req_len;
	(*req)->ring = dma_alloc_coherent(&ha->pdev->dev,
		((*req)->length + 1) * sizeof(request_t),
		&(*req)->dma, GFP_KERNEL);
	if (!(*req)->ring) {
		ql_log_pci(ql_log_fatal, ha->pdev, 0x0029,
		    "Failed to allocate memory for req_ring.\n");
		goto fail_req_ring;
	}
	/* Allocate memory for response ring */
	*rsp = kzalloc(sizeof(struct rsp_que), GFP_KERNEL);
	if (!*rsp) {
		ql_log_pci(ql_log_fatal, ha->pdev, 0x002a,
		    "Failed to allocate memory for rsp.\n");
		goto fail_rsp;
	}
	(*rsp)->hw = ha;
	(*rsp)->length = rsp_len;
	(*rsp)->ring = dma_alloc_coherent(&ha->pdev->dev,
		((*rsp)->length + 1) * sizeof(response_t),
		&(*rsp)->dma, GFP_KERNEL);
	if (!(*rsp)->ring) {
		ql_log_pci(ql_log_fatal, ha->pdev, 0x002b,
		    "Failed to allocate memory for rsp_ring.\n");
		goto fail_rsp_ring;
	}
	(*req)->rsp = *rsp;
	(*rsp)->req = *req;
	ql_dbg_pci(ql_dbg_init, ha->pdev, 0x002c,
	    "req=%p req->length=%d req->ring=%p rsp=%p "
	    "rsp->length=%d rsp->ring=%p.\n",
	    *req, (*req)->length, (*req)->ring, *rsp, (*rsp)->length,
	    (*rsp)->ring);
	/* Allocate memory for NVRAM data for vports */
	if (ha->nvram_npiv_size) {
		ha->npiv_info = kcalloc(ha->nvram_npiv_size,
					sizeof(struct qla_npiv_entry),
					GFP_KERNEL);
		if (!ha->npiv_info) {
			ql_log_pci(ql_log_fatal, ha->pdev, 0x002d,
			    "Failed to allocate memory for npiv_info.\n");
			goto fail_npiv_info;
		}
	} else
		ha->npiv_info = NULL;

	/* Get consistent memory allocated for EX-INIT-CB. */
	if (IS_CNA_CAPABLE(ha) || IS_QLA2031(ha) || IS_QLA27XX(ha)) {
		ha->ex_init_cb = dma_pool_alloc(ha->s_dma_pool, GFP_KERNEL,
		    &ha->ex_init_cb_dma);
		if (!ha->ex_init_cb)
			goto fail_ex_init_cb;
		ql_dbg_pci(ql_dbg_init, ha->pdev, 0x002e,
		    "ex_init_cb=%p.\n", ha->ex_init_cb);
	}

	INIT_LIST_HEAD(&ha->gbl_dsd_list);

	/* Get consistent memory allocated for Async Port-Database. */
	if (!IS_FWI2_CAPABLE(ha)) {
		ha->async_pd = dma_pool_alloc(ha->s_dma_pool, GFP_KERNEL,
			&ha->async_pd_dma);
		if (!ha->async_pd)
			goto fail_async_pd;
		ql_dbg_pci(ql_dbg_init, ha->pdev, 0x002f,
		    "async_pd=%p.\n", ha->async_pd);
	}

	INIT_LIST_HEAD(&ha->vp_list);

	/* Allocate memory for our loop_id bitmap */
	ha->loop_id_map = kcalloc(BITS_TO_LONGS(LOOPID_MAP_SIZE),
				  sizeof(long),
				  GFP_KERNEL);
	if (!ha->loop_id_map)
		goto fail_loop_id_map;
	else {
		qla2x00_set_reserved_loop_ids(ha);
		ql_dbg_pci(ql_dbg_init, ha->pdev, 0x0123,
		    "loop_id_map=%p.\n", ha->loop_id_map);
	}

	ha->sfp_data = dma_alloc_coherent(&ha->pdev->dev,
	    SFP_DEV_SIZE, &ha->sfp_data_dma, GFP_KERNEL);
	if (!ha->sfp_data) {
		ql_dbg_pci(ql_dbg_init, ha->pdev, 0x011b,
		    "Unable to allocate memory for SFP read-data.\n");
		goto fail_sfp_data;
	}

	return 0;

fail_sfp_data:
	kfree(ha->loop_id_map);
fail_loop_id_map:
	dma_pool_free(ha->s_dma_pool, ha->async_pd, ha->async_pd_dma);
fail_async_pd:
	dma_pool_free(ha->s_dma_pool, ha->ex_init_cb, ha->ex_init_cb_dma);
fail_ex_init_cb:
	kfree(ha->npiv_info);
fail_npiv_info:
	dma_free_coherent(&ha->pdev->dev, ((*rsp)->length + 1) *
		sizeof(response_t), (*rsp)->ring, (*rsp)->dma);
	(*rsp)->ring = NULL;
	(*rsp)->dma = 0;
fail_rsp_ring:
	kfree(*rsp);
	*rsp = NULL;
fail_rsp:
	dma_free_coherent(&ha->pdev->dev, ((*req)->length + 1) *
		sizeof(request_t), (*req)->ring, (*req)->dma);
	(*req)->ring = NULL;
	(*req)->dma = 0;
fail_req_ring:
	kfree(*req);
	*req = NULL;
fail_req:
	dma_free_coherent(&ha->pdev->dev, sizeof(struct ct_sns_pkt),
		ha->ct_sns, ha->ct_sns_dma);
	ha->ct_sns = NULL;
	ha->ct_sns_dma = 0;
fail_free_ms_iocb:
	dma_pool_free(ha->s_dma_pool, ha->ms_iocb, ha->ms_iocb_dma);
	ha->ms_iocb = NULL;
	ha->ms_iocb_dma = 0;

	if (ha->sns_cmd)
		dma_free_coherent(&ha->pdev->dev, sizeof(struct sns_cmd_pkt),
		    ha->sns_cmd, ha->sns_cmd_dma);
fail_dma_pool:
	if (IS_QLA82XX(ha) || ql2xenabledif) {
		dma_pool_destroy(ha->fcp_cmnd_dma_pool);
		ha->fcp_cmnd_dma_pool = NULL;
	}
fail_dl_dma_pool:
	if (IS_QLA82XX(ha) || ql2xenabledif) {
		dma_pool_destroy(ha->dl_dma_pool);
		ha->dl_dma_pool = NULL;
	}
fail_s_dma_pool:
	dma_pool_destroy(ha->s_dma_pool);
	ha->s_dma_pool = NULL;
fail_free_nvram:
	kfree(ha->nvram);
	ha->nvram = NULL;
fail_free_ctx_mempool:
	mempool_destroy(ha->ctx_mempool);
	ha->ctx_mempool = NULL;
fail_free_srb_mempool:
	mempool_destroy(ha->srb_mempool);
	ha->srb_mempool = NULL;
fail_free_gid_list:
	dma_free_coherent(&ha->pdev->dev, qla2x00_gid_list_size(ha),
	ha->gid_list,
	ha->gid_list_dma);
	ha->gid_list = NULL;
	ha->gid_list_dma = 0;
fail_free_tgt_mem:
	qlt_mem_free(ha);
fail_free_init_cb:
	dma_free_coherent(&ha->pdev->dev, ha->init_cb_size, ha->init_cb,
	ha->init_cb_dma);
	ha->init_cb = NULL;
	ha->init_cb_dma = 0;
fail:
	ql_log(ql_log_fatal, NULL, 0x0030,
	    "Memory allocation failure.\n");
	return -ENOMEM;
}

int
qla2x00_set_exlogins_buffer(scsi_qla_host_t *vha)
{
	int rval;
	uint16_t	size, max_cnt, temp;
	struct qla_hw_data *ha = vha->hw;

	/* Return if we don't need to alloacate any extended logins */
	if (!ql2xexlogins)
		return QLA_SUCCESS;

	if (!IS_EXLOGIN_OFFLD_CAPABLE(ha))
		return QLA_SUCCESS;

	ql_log(ql_log_info, vha, 0xd021, "EXLOGIN count: %d.\n", ql2xexlogins);
	max_cnt = 0;
	rval = qla_get_exlogin_status(vha, &size, &max_cnt);
	if (rval != QLA_SUCCESS) {
		ql_log_pci(ql_log_fatal, ha->pdev, 0xd029,
		    "Failed to get exlogin status.\n");
		return rval;
	}

	temp = (ql2xexlogins > max_cnt) ? max_cnt : ql2xexlogins;
	temp *= size;

	if (temp != ha->exlogin_size) {
		qla2x00_free_exlogin_buffer(ha);
		ha->exlogin_size = temp;

		ql_log(ql_log_info, vha, 0xd024,
		    "EXLOGIN: max_logins=%d, portdb=0x%x, total=%d.\n",
		    max_cnt, size, temp);

		ql_log(ql_log_info, vha, 0xd025,
		    "EXLOGIN: requested size=0x%x\n", ha->exlogin_size);

		/* Get consistent memory for extended logins */
		ha->exlogin_buf = dma_alloc_coherent(&ha->pdev->dev,
			ha->exlogin_size, &ha->exlogin_buf_dma, GFP_KERNEL);
		if (!ha->exlogin_buf) {
			ql_log_pci(ql_log_fatal, ha->pdev, 0xd02a,
		    "Failed to allocate memory for exlogin_buf_dma.\n");
			return -ENOMEM;
		}
	}

	/* Now configure the dma buffer */
	rval = qla_set_exlogin_mem_cfg(vha, ha->exlogin_buf_dma);
	if (rval) {
		ql_log(ql_log_fatal, vha, 0xd033,
		    "Setup extended login buffer  ****FAILED****.\n");
		qla2x00_free_exlogin_buffer(ha);
	}

	return rval;
}

/*
* qla2x00_free_exlogin_buffer
*
* Input:
*	ha = adapter block pointer
*/
void
qla2x00_free_exlogin_buffer(struct qla_hw_data *ha)
{
	if (ha->exlogin_buf) {
		dma_free_coherent(&ha->pdev->dev, ha->exlogin_size,
		    ha->exlogin_buf, ha->exlogin_buf_dma);
		ha->exlogin_buf = NULL;
		ha->exlogin_size = 0;
	}
}

static void
qla2x00_number_of_exch(scsi_qla_host_t *vha, u32 *ret_cnt, u16 max_cnt)
{
	u32 temp;
	struct init_cb_81xx *icb = (struct init_cb_81xx *)&vha->hw->init_cb;
	*ret_cnt = FW_DEF_EXCHANGES_CNT;

	if (max_cnt > vha->hw->max_exchg)
		max_cnt = vha->hw->max_exchg;

	if (qla_ini_mode_enabled(vha)) {
		if (vha->ql2xiniexchg > max_cnt)
			vha->ql2xiniexchg = max_cnt;

		if (vha->ql2xiniexchg > FW_DEF_EXCHANGES_CNT)
			*ret_cnt = vha->ql2xiniexchg;

	} else if (qla_tgt_mode_enabled(vha)) {
		if (vha->ql2xexchoffld > max_cnt) {
			vha->ql2xexchoffld = max_cnt;
			icb->exchange_count = cpu_to_le16(vha->ql2xexchoffld);
		}

		if (vha->ql2xexchoffld > FW_DEF_EXCHANGES_CNT)
			*ret_cnt = vha->ql2xexchoffld;
	} else if (qla_dual_mode_enabled(vha)) {
		temp = vha->ql2xiniexchg + vha->ql2xexchoffld;
		if (temp > max_cnt) {
			vha->ql2xiniexchg -= (temp - max_cnt)/2;
			vha->ql2xexchoffld -= (((temp - max_cnt)/2) + 1);
			temp = max_cnt;
			icb->exchange_count = cpu_to_le16(vha->ql2xexchoffld);
		}

		if (temp > FW_DEF_EXCHANGES_CNT)
			*ret_cnt = temp;
	}
}

int
qla2x00_set_exchoffld_buffer(scsi_qla_host_t *vha)
{
	int rval;
	u16	size, max_cnt;
	u32 actual_cnt, totsz;
	struct qla_hw_data *ha = vha->hw;

	if (!ha->flags.exchoffld_enabled)
		return QLA_SUCCESS;

	if (!IS_EXCHG_OFFLD_CAPABLE(ha))
		return QLA_SUCCESS;

	max_cnt = 0;
	rval = qla_get_exchoffld_status(vha, &size, &max_cnt);
	if (rval != QLA_SUCCESS) {
		ql_log_pci(ql_log_fatal, ha->pdev, 0xd012,
		    "Failed to get exlogin status.\n");
		return rval;
	}

	qla2x00_number_of_exch(vha, &actual_cnt, max_cnt);
	ql_log(ql_log_info, vha, 0xd014,
	    "Actual exchange offload count: %d.\n", actual_cnt);

	totsz = actual_cnt * size;

	if (totsz != ha->exchoffld_size) {
		qla2x00_free_exchoffld_buffer(ha);
		if (actual_cnt <= FW_DEF_EXCHANGES_CNT) {
			ha->exchoffld_size = 0;
			ha->flags.exchoffld_enabled = 0;
			return QLA_SUCCESS;
		}

		ha->exchoffld_size = totsz;

		ql_log(ql_log_info, vha, 0xd016,
		    "Exchange offload: max_count=%d, actual count=%d entry sz=0x%x, total sz=0x%x\n",
		    max_cnt, actual_cnt, size, totsz);

		ql_log(ql_log_info, vha, 0xd017,
		    "Exchange Buffers requested size = 0x%x\n",
		    ha->exchoffld_size);

		/* Get consistent memory for extended logins */
		ha->exchoffld_buf = dma_alloc_coherent(&ha->pdev->dev,
			ha->exchoffld_size, &ha->exchoffld_buf_dma, GFP_KERNEL);
		if (!ha->exchoffld_buf) {
			ql_log_pci(ql_log_fatal, ha->pdev, 0xd013,
			"Failed to allocate memory for Exchange Offload.\n");

			if (ha->max_exchg >
			    (FW_DEF_EXCHANGES_CNT + REDUCE_EXCHANGES_CNT)) {
				ha->max_exchg -= REDUCE_EXCHANGES_CNT;
			} else if (ha->max_exchg >
			    (FW_DEF_EXCHANGES_CNT + 512)) {
				ha->max_exchg -= 512;
			} else {
				ha->flags.exchoffld_enabled = 0;
				ql_log_pci(ql_log_fatal, ha->pdev, 0xd013,
				    "Disabling Exchange offload due to lack of memory\n");
			}
			ha->exchoffld_size = 0;

			return -ENOMEM;
		}
	} else if (!ha->exchoffld_buf || (actual_cnt <= FW_DEF_EXCHANGES_CNT)) {
		/* pathological case */
		qla2x00_free_exchoffld_buffer(ha);
		ha->exchoffld_size = 0;
		ha->flags.exchoffld_enabled = 0;
		ql_log(ql_log_info, vha, 0xd016,
		    "Exchange offload not enable: offld size=%d, actual count=%d entry sz=0x%x, total sz=0x%x.\n",
		    ha->exchoffld_size, actual_cnt, size, totsz);
		return 0;
	}

	/* Now configure the dma buffer */
	rval = qla_set_exchoffld_mem_cfg(vha);
	if (rval) {
		ql_log(ql_log_fatal, vha, 0xd02e,
		    "Setup exchange offload buffer ****FAILED****.\n");
		qla2x00_free_exchoffld_buffer(ha);
	} else {
		/* re-adjust number of target exchange */
		struct init_cb_81xx *icb = (struct init_cb_81xx *)ha->init_cb;

		if (qla_ini_mode_enabled(vha))
			icb->exchange_count = 0;
		else
			icb->exchange_count = cpu_to_le16(vha->ql2xexchoffld);
	}

	return rval;
}

/*
* qla2x00_free_exchoffld_buffer
*
* Input:
*	ha = adapter block pointer
*/
void
qla2x00_free_exchoffld_buffer(struct qla_hw_data *ha)
{
	if (ha->exchoffld_buf) {
		dma_free_coherent(&ha->pdev->dev, ha->exchoffld_size,
		    ha->exchoffld_buf, ha->exchoffld_buf_dma);
		ha->exchoffld_buf = NULL;
		ha->exchoffld_size = 0;
	}
}

/*
* qla2x00_free_fw_dump
*	Frees fw dump stuff.
*
* Input:
*	ha = adapter block pointer
*/
static void
qla2x00_free_fw_dump(struct qla_hw_data *ha)
{
	if (ha->fce)
		dma_free_coherent(&ha->pdev->dev,
		    FCE_SIZE, ha->fce, ha->fce_dma);

	if (ha->eft)
		dma_free_coherent(&ha->pdev->dev,
		    EFT_SIZE, ha->eft, ha->eft_dma);

	if (ha->fw_dump)
		vfree(ha->fw_dump);
	if (ha->fw_dump_template)
		vfree(ha->fw_dump_template);

	ha->fce = NULL;
	ha->fce_dma = 0;
	ha->eft = NULL;
	ha->eft_dma = 0;
	ha->fw_dumped = 0;
	ha->fw_dump_cap_flags = 0;
	ha->fw_dump_reading = 0;
	ha->fw_dump = NULL;
	ha->fw_dump_len = 0;
	ha->fw_dump_template = NULL;
	ha->fw_dump_template_len = 0;
}

/*
* qla2x00_mem_free
*      Frees all adapter allocated memory.
*
* Input:
*      ha = adapter block pointer.
*/
static void
qla2x00_mem_free(struct qla_hw_data *ha)
{
	qla2x00_free_fw_dump(ha);

	if (ha->mctp_dump)
		dma_free_coherent(&ha->pdev->dev, MCTP_DUMP_SIZE, ha->mctp_dump,
		    ha->mctp_dump_dma);

	mempool_destroy(ha->srb_mempool);

	if (ha->dcbx_tlv)
		dma_free_coherent(&ha->pdev->dev, DCBX_TLV_DATA_SIZE,
		    ha->dcbx_tlv, ha->dcbx_tlv_dma);

	if (ha->xgmac_data)
		dma_free_coherent(&ha->pdev->dev, XGMAC_DATA_SIZE,
		    ha->xgmac_data, ha->xgmac_data_dma);

	if (ha->sns_cmd)
		dma_free_coherent(&ha->pdev->dev, sizeof(struct sns_cmd_pkt),
		ha->sns_cmd, ha->sns_cmd_dma);

	if (ha->ct_sns)
		dma_free_coherent(&ha->pdev->dev, sizeof(struct ct_sns_pkt),
		ha->ct_sns, ha->ct_sns_dma);

	if (ha->sfp_data)
		dma_free_coherent(&ha->pdev->dev, SFP_DEV_SIZE, ha->sfp_data,
		    ha->sfp_data_dma);

	if (ha->ms_iocb)
		dma_pool_free(ha->s_dma_pool, ha->ms_iocb, ha->ms_iocb_dma);

	if (ha->ex_init_cb)
		dma_pool_free(ha->s_dma_pool,
			ha->ex_init_cb, ha->ex_init_cb_dma);

	if (ha->async_pd)
		dma_pool_free(ha->s_dma_pool, ha->async_pd, ha->async_pd_dma);

	dma_pool_destroy(ha->s_dma_pool);

	if (ha->gid_list)
		dma_free_coherent(&ha->pdev->dev, qla2x00_gid_list_size(ha),
		ha->gid_list, ha->gid_list_dma);

	if (IS_QLA82XX(ha)) {
		if (!list_empty(&ha->gbl_dsd_list)) {
			struct dsd_dma *dsd_ptr, *tdsd_ptr;

			/* clean up allocated prev pool */
			list_for_each_entry_safe(dsd_ptr,
				tdsd_ptr, &ha->gbl_dsd_list, list) {
				dma_pool_free(ha->dl_dma_pool,
				dsd_ptr->dsd_addr, dsd_ptr->dsd_list_dma);
				list_del(&dsd_ptr->list);
				kfree(dsd_ptr);
			}
		}
	}

	dma_pool_destroy(ha->dl_dma_pool);

	dma_pool_destroy(ha->fcp_cmnd_dma_pool);

	mempool_destroy(ha->ctx_mempool);

	qlt_mem_free(ha);

	if (ha->init_cb)
		dma_free_coherent(&ha->pdev->dev, ha->init_cb_size,
			ha->init_cb, ha->init_cb_dma);

	vfree(ha->optrom_buffer);
	kfree(ha->nvram);
	kfree(ha->npiv_info);
	kfree(ha->swl);
	kfree(ha->loop_id_map);

	ha->srb_mempool = NULL;
	ha->ctx_mempool = NULL;
	ha->sns_cmd = NULL;
	ha->sns_cmd_dma = 0;
	ha->ct_sns = NULL;
	ha->ct_sns_dma = 0;
	ha->ms_iocb = NULL;
	ha->ms_iocb_dma = 0;
	ha->init_cb = NULL;
	ha->init_cb_dma = 0;
	ha->ex_init_cb = NULL;
	ha->ex_init_cb_dma = 0;
	ha->async_pd = NULL;
	ha->async_pd_dma = 0;
	ha->loop_id_map = NULL;
	ha->npiv_info = NULL;
	ha->optrom_buffer = NULL;
	ha->swl = NULL;
	ha->nvram = NULL;
	ha->mctp_dump = NULL;
	ha->dcbx_tlv = NULL;
	ha->xgmac_data = NULL;
	ha->sfp_data = NULL;

	ha->s_dma_pool = NULL;
	ha->dl_dma_pool = NULL;
	ha->fcp_cmnd_dma_pool = NULL;

	ha->gid_list = NULL;
	ha->gid_list_dma = 0;

	ha->tgt.atio_ring = NULL;
	ha->tgt.atio_dma = 0;
	ha->tgt.tgt_vp_map = NULL;
}

struct scsi_qla_host *qla2x00_create_host(struct scsi_host_template *sht,
						struct qla_hw_data *ha)
{
	struct Scsi_Host *host;
	struct scsi_qla_host *vha = NULL;

	host = scsi_host_alloc(sht, sizeof(scsi_qla_host_t));
	if (!host) {
		ql_log_pci(ql_log_fatal, ha->pdev, 0x0107,
		    "Failed to allocate host from the scsi layer, aborting.\n");
		return NULL;
	}

	/* Clear our data area */
	vha = shost_priv(host);
	memset(vha, 0, sizeof(scsi_qla_host_t));

	vha->host = host;
	vha->host_no = host->host_no;
	vha->hw = ha;

	vha->qlini_mode = ql2x_ini_mode;
	vha->ql2xexchoffld = ql2xexchoffld;
	vha->ql2xiniexchg = ql2xiniexchg;

	INIT_LIST_HEAD(&vha->vp_fcports);
	INIT_LIST_HEAD(&vha->work_list);
	INIT_LIST_HEAD(&vha->list);
	INIT_LIST_HEAD(&vha->qla_cmd_list);
	INIT_LIST_HEAD(&vha->qla_sess_op_cmd_list);
	INIT_LIST_HEAD(&vha->logo_list);
	INIT_LIST_HEAD(&vha->plogi_ack_list);
	INIT_LIST_HEAD(&vha->qp_list);
	INIT_LIST_HEAD(&vha->gnl.fcports);
	INIT_LIST_HEAD(&vha->nvme_rport_list);
	INIT_LIST_HEAD(&vha->gpnid_list);
	INIT_WORK(&vha->iocb_work, qla2x00_iocb_work_fn);

	spin_lock_init(&vha->work_lock);
	spin_lock_init(&vha->cmd_list_lock);
	init_waitqueue_head(&vha->fcport_waitQ);
	init_waitqueue_head(&vha->vref_waitq);

	vha->gnl.size = sizeof(struct get_name_list_extended) *
			(ha->max_loop_id + 1);
	vha->gnl.l = dma_alloc_coherent(&ha->pdev->dev,
	    vha->gnl.size, &vha->gnl.ldma, GFP_KERNEL);
	if (!vha->gnl.l) {
		ql_log(ql_log_fatal, vha, 0xd04a,
		    "Alloc failed for name list.\n");
		scsi_remove_host(vha->host);
		return NULL;
	}

	/* todo: what about ext login? */
	vha->scan.size = ha->max_fibre_devices * sizeof(struct fab_scan_rp);
	vha->scan.l = vmalloc(vha->scan.size);
	if (!vha->scan.l) {
		ql_log(ql_log_fatal, vha, 0xd04a,
		    "Alloc failed for scan database.\n");
		dma_free_coherent(&ha->pdev->dev, vha->gnl.size,
		    vha->gnl.l, vha->gnl.ldma);
		scsi_remove_host(vha->host);
		return NULL;
	}
	INIT_DELAYED_WORK(&vha->scan.scan_work, qla_scan_work_fn);

	sprintf(vha->host_str, "%s_%ld", QLA2XXX_DRIVER_NAME, vha->host_no);
	ql_dbg(ql_dbg_init, vha, 0x0041,
	    "Allocated the host=%p hw=%p vha=%p dev_name=%s",
	    vha->host, vha->hw, vha,
	    dev_name(&(ha->pdev->dev)));

	return vha;
}

struct qla_work_evt *
qla2x00_alloc_work(struct scsi_qla_host *vha, enum qla_work_type type)
{
	struct qla_work_evt *e;
	uint8_t bail;

	QLA_VHA_MARK_BUSY(vha, bail);
	if (bail)
		return NULL;

	e = kzalloc(sizeof(struct qla_work_evt), GFP_ATOMIC);
	if (!e) {
		QLA_VHA_MARK_NOT_BUSY(vha);
		return NULL;
	}

	INIT_LIST_HEAD(&e->list);
	e->type = type;
	e->flags = QLA_EVT_FLAG_FREE;
	return e;
}

int
qla2x00_post_work(struct scsi_qla_host *vha, struct qla_work_evt *e)
{
	unsigned long flags;
	bool q = false;

	spin_lock_irqsave(&vha->work_lock, flags);
	list_add_tail(&e->list, &vha->work_list);

	if (!test_and_set_bit(IOCB_WORK_ACTIVE, &vha->dpc_flags))
		q = true;

	spin_unlock_irqrestore(&vha->work_lock, flags);

	if (q)
		queue_work(vha->hw->wq, &vha->iocb_work);

	return QLA_SUCCESS;
}

int
qla2x00_post_aen_work(struct scsi_qla_host *vha, enum fc_host_event_code code,
    u32 data)
{
	struct qla_work_evt *e;

	e = qla2x00_alloc_work(vha, QLA_EVT_AEN);
	if (!e)
		return QLA_FUNCTION_FAILED;

	e->u.aen.code = code;
	e->u.aen.data = data;
	return qla2x00_post_work(vha, e);
}

int
qla2x00_post_idc_ack_work(struct scsi_qla_host *vha, uint16_t *mb)
{
	struct qla_work_evt *e;

	e = qla2x00_alloc_work(vha, QLA_EVT_IDC_ACK);
	if (!e)
		return QLA_FUNCTION_FAILED;

	memcpy(e->u.idc_ack.mb, mb, QLA_IDC_ACK_REGS * sizeof(uint16_t));
	return qla2x00_post_work(vha, e);
}

#define qla2x00_post_async_work(name, type)	\
int qla2x00_post_async_##name##_work(		\
    struct scsi_qla_host *vha,			\
    fc_port_t *fcport, uint16_t *data)		\
{						\
	struct qla_work_evt *e;			\
						\
	e = qla2x00_alloc_work(vha, type);	\
	if (!e)					\
		return QLA_FUNCTION_FAILED;	\
						\
	e->u.logio.fcport = fcport;		\
	if (data) {				\
		e->u.logio.data[0] = data[0];	\
		e->u.logio.data[1] = data[1];	\
	}					\
	fcport->flags |= FCF_ASYNC_ACTIVE;	\
	return qla2x00_post_work(vha, e);	\
}

qla2x00_post_async_work(login, QLA_EVT_ASYNC_LOGIN);
qla2x00_post_async_work(logout, QLA_EVT_ASYNC_LOGOUT);
qla2x00_post_async_work(logout_done, QLA_EVT_ASYNC_LOGOUT_DONE);
qla2x00_post_async_work(adisc, QLA_EVT_ASYNC_ADISC);
qla2x00_post_async_work(prlo, QLA_EVT_ASYNC_PRLO);
qla2x00_post_async_work(prlo_done, QLA_EVT_ASYNC_PRLO_DONE);

int
qla2x00_post_uevent_work(struct scsi_qla_host *vha, u32 code)
{
	struct qla_work_evt *e;

	e = qla2x00_alloc_work(vha, QLA_EVT_UEVENT);
	if (!e)
		return QLA_FUNCTION_FAILED;

	e->u.uevent.code = code;
	return qla2x00_post_work(vha, e);
}

static void
qla2x00_uevent_emit(struct scsi_qla_host *vha, u32 code)
{
	char event_string[40];
	char *envp[] = { event_string, NULL };

	switch (code) {
	case QLA_UEVENT_CODE_FW_DUMP:
		snprintf(event_string, sizeof(event_string), "FW_DUMP=%ld",
		    vha->host_no);
		break;
	default:
		/* do nothing */
		break;
	}
	kobject_uevent_env(&vha->hw->pdev->dev.kobj, KOBJ_CHANGE, envp);
}

int
qlafx00_post_aenfx_work(struct scsi_qla_host *vha,  uint32_t evtcode,
			uint32_t *data, int cnt)
{
	struct qla_work_evt *e;

	e = qla2x00_alloc_work(vha, QLA_EVT_AENFX);
	if (!e)
		return QLA_FUNCTION_FAILED;

	e->u.aenfx.evtcode = evtcode;
	e->u.aenfx.count = cnt;
	memcpy(e->u.aenfx.mbx, data, sizeof(*data) * cnt);
	return qla2x00_post_work(vha, e);
}

void qla24xx_sched_upd_fcport(fc_port_t *fcport)
{
	unsigned long flags;

	if (IS_SW_RESV_ADDR(fcport->d_id))
		return;

	spin_lock_irqsave(&fcport->vha->work_lock, flags);
	if (fcport->disc_state == DSC_UPD_FCPORT) {
		spin_unlock_irqrestore(&fcport->vha->work_lock, flags);
		return;
	}
	fcport->jiffies_at_registration = jiffies;
	fcport->sec_since_registration = 0;
	fcport->next_disc_state = DSC_DELETED;
	fcport->disc_state = DSC_UPD_FCPORT;
	spin_unlock_irqrestore(&fcport->vha->work_lock, flags);

	queue_work(system_unbound_wq, &fcport->reg_work);
}

static
void qla24xx_create_new_sess(struct scsi_qla_host *vha, struct qla_work_evt *e)
{
	unsigned long flags;
	fc_port_t *fcport =  NULL, *tfcp;
	struct qlt_plogi_ack_t *pla =
	    (struct qlt_plogi_ack_t *)e->u.new_sess.pla;
	uint8_t free_fcport = 0;

	ql_dbg(ql_dbg_disc, vha, 0xffff,
	    "%s %d %8phC enter\n",
	    __func__, __LINE__, e->u.new_sess.port_name);

	spin_lock_irqsave(&vha->hw->tgt.sess_lock, flags);
	fcport = qla2x00_find_fcport_by_wwpn(vha, e->u.new_sess.port_name, 1);
	if (fcport) {
		fcport->d_id = e->u.new_sess.id;
		if (pla) {
			fcport->fw_login_state = DSC_LS_PLOGI_PEND;
			memcpy(fcport->node_name,
			    pla->iocb.u.isp24.u.plogi.node_name,
			    WWN_SIZE);
			qlt_plogi_ack_link(vha, pla, fcport, QLT_PLOGI_LINK_SAME_WWN);
			/* we took an extra ref_count to prevent PLOGI ACK when
			 * fcport/sess has not been created.
			 */
			pla->ref_count--;
		}
	} else {
		spin_unlock_irqrestore(&vha->hw->tgt.sess_lock, flags);
		fcport = qla2x00_alloc_fcport(vha, GFP_KERNEL);
		if (fcport) {
			fcport->d_id = e->u.new_sess.id;
			fcport->flags |= FCF_FABRIC_DEVICE;
			fcport->fw_login_state = DSC_LS_PLOGI_PEND;
			if (e->u.new_sess.fc4_type == FS_FC4TYPE_FCP)
				fcport->fc4_type = FC4_TYPE_FCP_SCSI;

			if (e->u.new_sess.fc4_type == FS_FC4TYPE_NVME) {
				fcport->fc4_type = FC4_TYPE_OTHER;
				fcport->fc4f_nvme = FC4_TYPE_NVME;
			}

			memcpy(fcport->port_name, e->u.new_sess.port_name,
			    WWN_SIZE);
		} else {
			ql_dbg(ql_dbg_disc, vha, 0xffff,
				   "%s %8phC mem alloc fail.\n",
				   __func__, e->u.new_sess.port_name);

			if (pla)
				kmem_cache_free(qla_tgt_plogi_cachep, pla);
			return;
		}

		spin_lock_irqsave(&vha->hw->tgt.sess_lock, flags);
		/* search again to make sure no one else got ahead */
		tfcp = qla2x00_find_fcport_by_wwpn(vha,
		    e->u.new_sess.port_name, 1);
		if (tfcp) {
			/* should rarily happen */
			ql_dbg(ql_dbg_disc, vha, 0xffff,
			    "%s %8phC found existing fcport b4 add. DS %d LS %d\n",
			    __func__, tfcp->port_name, tfcp->disc_state,
			    tfcp->fw_login_state);

			free_fcport = 1;
		} else {
			list_add_tail(&fcport->list, &vha->vp_fcports);

		}
		if (pla) {
			qlt_plogi_ack_link(vha, pla, fcport,
			    QLT_PLOGI_LINK_SAME_WWN);
			pla->ref_count--;
		}
	}
	spin_unlock_irqrestore(&vha->hw->tgt.sess_lock, flags);

	if (fcport) {
		fcport->id_changed = 1;
		fcport->scan_state = QLA_FCPORT_FOUND;
		memcpy(fcport->node_name, e->u.new_sess.node_name, WWN_SIZE);

		if (pla) {
			if (pla->iocb.u.isp24.status_subcode == ELS_PRLI) {
				u16 wd3_lo;

				fcport->fw_login_state = DSC_LS_PRLI_PEND;
				fcport->local = 0;
				fcport->loop_id =
					le16_to_cpu(
					    pla->iocb.u.isp24.nport_handle);
				fcport->fw_login_state = DSC_LS_PRLI_PEND;
				wd3_lo =
				    le16_to_cpu(
					pla->iocb.u.isp24.u.prli.wd3_lo);

				if (wd3_lo & BIT_7)
					fcport->conf_compl_supported = 1;

				if ((wd3_lo & BIT_4) == 0)
					fcport->port_type = FCT_INITIATOR;
				else
					fcport->port_type = FCT_TARGET;
			}
			qlt_plogi_ack_unref(vha, pla);
		} else {
			fc_port_t *dfcp = NULL;

			spin_lock_irqsave(&vha->hw->tgt.sess_lock, flags);
			tfcp = qla2x00_find_fcport_by_nportid(vha,
			    &e->u.new_sess.id, 1);
			if (tfcp && (tfcp != fcport)) {
				/*
				 * We have a conflict fcport with same NportID.
				 */
				ql_dbg(ql_dbg_disc, vha, 0xffff,
				    "%s %8phC found conflict b4 add. DS %d LS %d\n",
				    __func__, tfcp->port_name, tfcp->disc_state,
				    tfcp->fw_login_state);

				switch (tfcp->disc_state) {
				case DSC_DELETED:
					break;
				case DSC_DELETE_PEND:
					fcport->login_pause = 1;
					tfcp->conflict = fcport;
					break;
				default:
					fcport->login_pause = 1;
					tfcp->conflict = fcport;
					dfcp = tfcp;
					break;
				}
			}
			spin_unlock_irqrestore(&vha->hw->tgt.sess_lock, flags);
			if (dfcp)
				qlt_schedule_sess_for_deletion(tfcp);


			if (N2N_TOPO(vha->hw))
				fcport->flags &= ~FCF_FABRIC_DEVICE;

			if (N2N_TOPO(vha->hw)) {
				if (vha->flags.nvme_enabled) {
					fcport->fc4f_nvme = 1;
					fcport->n2n_flag = 1;
				}
				fcport->fw_login_state = 0;
				/*
				 * wait link init done before sending login
				 */
			} else {
				qla24xx_fcport_handle_login(vha, fcport);
			}
		}
	}

	if (free_fcport) {
		qla2x00_free_fcport(fcport);
		if (pla)
			kmem_cache_free(qla_tgt_plogi_cachep, pla);
	}
}

static void qla_sp_retry(struct scsi_qla_host *vha, struct qla_work_evt *e)
{
	struct srb *sp = e->u.iosb.sp;
	int rval;

	rval = qla2x00_start_sp(sp);
	if (rval != QLA_SUCCESS) {
		ql_dbg(ql_dbg_disc, vha, 0x2043,
		    "%s: %s: Re-issue IOCB failed (%d).\n",
		    __func__, sp->name, rval);
		qla24xx_sp_unmap(vha, sp);
	}
}

void
qla2x00_do_work(struct scsi_qla_host *vha)
{
	struct qla_work_evt *e, *tmp;
	unsigned long flags;
	LIST_HEAD(work);

	spin_lock_irqsave(&vha->work_lock, flags);
	list_splice_init(&vha->work_list, &work);
	spin_unlock_irqrestore(&vha->work_lock, flags);

	list_for_each_entry_safe(e, tmp, &work, list) {
		list_del_init(&e->list);

		switch (e->type) {
		case QLA_EVT_AEN:
			fc_host_post_event(vha->host, fc_get_event_number(),
			    e->u.aen.code, e->u.aen.data);
			break;
		case QLA_EVT_IDC_ACK:
			qla81xx_idc_ack(vha, e->u.idc_ack.mb);
			break;
		case QLA_EVT_ASYNC_LOGIN:
			qla2x00_async_login(vha, e->u.logio.fcport,
			    e->u.logio.data);
			break;
		case QLA_EVT_ASYNC_LOGOUT:
			qla2x00_async_logout(vha, e->u.logio.fcport);
			break;
		case QLA_EVT_ASYNC_LOGOUT_DONE:
			qla2x00_async_logout_done(vha, e->u.logio.fcport,
			    e->u.logio.data);
			break;
		case QLA_EVT_ASYNC_ADISC:
			qla2x00_async_adisc(vha, e->u.logio.fcport,
			    e->u.logio.data);
			break;
		case QLA_EVT_UEVENT:
			qla2x00_uevent_emit(vha, e->u.uevent.code);
			break;
		case QLA_EVT_AENFX:
			qlafx00_process_aen(vha, e);
			break;
		case QLA_EVT_GPNID:
			qla24xx_async_gpnid(vha, &e->u.gpnid.id);
			break;
		case QLA_EVT_UNMAP:
			qla24xx_sp_unmap(vha, e->u.iosb.sp);
			break;
		case QLA_EVT_RELOGIN:
			qla2x00_relogin(vha);
			break;
		case QLA_EVT_NEW_SESS:
			qla24xx_create_new_sess(vha, e);
			break;
		case QLA_EVT_GPDB:
			qla24xx_async_gpdb(vha, e->u.fcport.fcport,
			    e->u.fcport.opt);
			break;
		case QLA_EVT_PRLI:
			qla24xx_async_prli(vha, e->u.fcport.fcport);
			break;
		case QLA_EVT_GPSC:
			qla24xx_async_gpsc(vha, e->u.fcport.fcport);
			break;
		case QLA_EVT_GNL:
			qla24xx_async_gnl(vha, e->u.fcport.fcport);
			break;
		case QLA_EVT_NACK:
			qla24xx_do_nack_work(vha, e);
			break;
		case QLA_EVT_ASYNC_PRLO:
			qla2x00_async_prlo(vha, e->u.logio.fcport);
			break;
		case QLA_EVT_ASYNC_PRLO_DONE:
			qla2x00_async_prlo_done(vha, e->u.logio.fcport,
			    e->u.logio.data);
			break;
		case QLA_EVT_GPNFT:
			qla24xx_async_gpnft(vha, e->u.gpnft.fc4_type,
			    e->u.gpnft.sp);
			break;
		case QLA_EVT_GPNFT_DONE:
			qla24xx_async_gpnft_done(vha, e->u.iosb.sp);
			break;
		case QLA_EVT_GNNFT_DONE:
			qla24xx_async_gnnft_done(vha, e->u.iosb.sp);
			break;
		case QLA_EVT_GNNID:
			qla24xx_async_gnnid(vha, e->u.fcport.fcport);
			break;
		case QLA_EVT_GFPNID:
			qla24xx_async_gfpnid(vha, e->u.fcport.fcport);
			break;
		case QLA_EVT_SP_RETRY:
			qla_sp_retry(vha, e);
			break;
		case QLA_EVT_IIDMA:
			qla_do_iidma_work(vha, e->u.fcport.fcport);
			break;
		case QLA_EVT_ELS_PLOGI:
			qla24xx_els_dcmd2_iocb(vha, ELS_DCMD_PLOGI,
			    e->u.fcport.fcport, false);
			break;
		}
		if (e->flags & QLA_EVT_FLAG_FREE)
			kfree(e);

		/* For each work completed decrement vha ref count */
		QLA_VHA_MARK_NOT_BUSY(vha);
	}
}

int qla24xx_post_relogin_work(struct scsi_qla_host *vha)
{
	struct qla_work_evt *e;

	e = qla2x00_alloc_work(vha, QLA_EVT_RELOGIN);

	if (!e) {
		set_bit(RELOGIN_NEEDED, &vha->dpc_flags);
		return QLA_FUNCTION_FAILED;
	}

	return qla2x00_post_work(vha, e);
}

/* Relogins all the fcports of a vport
 * Context: dpc thread
 */
void qla2x00_relogin(struct scsi_qla_host *vha)
{
	fc_port_t       *fcport;
	int status, relogin_needed = 0;
	struct event_arg ea;

	list_for_each_entry(fcport, &vha->vp_fcports, list) {
		/*
		 * If the port is not ONLINE then try to login
		 * to it if we haven't run out of retries.
		 */
		if (atomic_read(&fcport->state) != FCS_ONLINE &&
		    fcport->login_retry) {
			if (fcport->scan_state != QLA_FCPORT_FOUND ||
			    fcport->disc_state == DSC_LOGIN_COMPLETE)
				continue;

			if (fcport->flags & (FCF_ASYNC_SENT|FCF_ASYNC_ACTIVE) ||
				fcport->disc_state == DSC_DELETE_PEND) {
				relogin_needed = 1;
			} else {
				if (vha->hw->current_topology != ISP_CFG_NL) {
					memset(&ea, 0, sizeof(ea));
					ea.event = FCME_RELOGIN;
					ea.fcport = fcport;
					qla2x00_fcport_event_handler(vha, &ea);
				} else if (vha->hw->current_topology ==
				    ISP_CFG_NL) {
					fcport->login_retry--;
					status =
					    qla2x00_local_device_login(vha,
						fcport);
					if (status == QLA_SUCCESS) {
						fcport->old_loop_id =
						    fcport->loop_id;
						ql_dbg(ql_dbg_disc, vha, 0x2003,
						    "Port login OK: logged in ID 0x%x.\n",
						    fcport->loop_id);
						qla2x00_update_fcport
							(vha, fcport);
					} else if (status == 1) {
						set_bit(RELOGIN_NEEDED,
						    &vha->dpc_flags);
						/* retry the login again */
						ql_dbg(ql_dbg_disc, vha, 0x2007,
						    "Retrying %d login again loop_id 0x%x.\n",
						    fcport->login_retry,
						    fcport->loop_id);
					} else {
						fcport->login_retry = 0;
					}

					if (fcport->login_retry == 0 &&
					    status != QLA_SUCCESS)
						qla2x00_clear_loop_id(fcport);
				}
			}
		}
		if (test_bit(LOOP_RESYNC_NEEDED, &vha->dpc_flags))
			break;
	}

	if (relogin_needed)
		set_bit(RELOGIN_NEEDED, &vha->dpc_flags);

	ql_dbg(ql_dbg_disc, vha, 0x400e,
	    "Relogin end.\n");
}

/* Schedule work on any of the dpc-workqueues */
void
qla83xx_schedule_work(scsi_qla_host_t *base_vha, int work_code)
{
	struct qla_hw_data *ha = base_vha->hw;

	switch (work_code) {
	case MBA_IDC_AEN: /* 0x8200 */
		if (ha->dpc_lp_wq)
			queue_work(ha->dpc_lp_wq, &ha->idc_aen);
		break;

	case QLA83XX_NIC_CORE_RESET: /* 0x1 */
		if (!ha->flags.nic_core_reset_hdlr_active) {
			if (ha->dpc_hp_wq)
				queue_work(ha->dpc_hp_wq, &ha->nic_core_reset);
		} else
			ql_dbg(ql_dbg_p3p, base_vha, 0xb05e,
			    "NIC Core reset is already active. Skip "
			    "scheduling it again.\n");
		break;
	case QLA83XX_IDC_STATE_HANDLER: /* 0x2 */
		if (ha->dpc_hp_wq)
			queue_work(ha->dpc_hp_wq, &ha->idc_state_handler);
		break;
	case QLA83XX_NIC_CORE_UNRECOVERABLE: /* 0x3 */
		if (ha->dpc_hp_wq)
			queue_work(ha->dpc_hp_wq, &ha->nic_core_unrecoverable);
		break;
	default:
		ql_log(ql_log_warn, base_vha, 0xb05f,
		    "Unknown work-code=0x%x.\n", work_code);
	}

	return;
}

/* Work: Perform NIC Core Unrecoverable state handling */
void
qla83xx_nic_core_unrecoverable_work(struct work_struct *work)
{
	struct qla_hw_data *ha =
		container_of(work, struct qla_hw_data, nic_core_unrecoverable);
	scsi_qla_host_t *base_vha = pci_get_drvdata(ha->pdev);
	uint32_t dev_state = 0;

	qla83xx_idc_lock(base_vha, 0);
	qla83xx_rd_reg(base_vha, QLA83XX_IDC_DEV_STATE, &dev_state);
	qla83xx_reset_ownership(base_vha);
	if (ha->flags.nic_core_reset_owner) {
		ha->flags.nic_core_reset_owner = 0;
		qla83xx_wr_reg(base_vha, QLA83XX_IDC_DEV_STATE,
		    QLA8XXX_DEV_FAILED);
		ql_log(ql_log_info, base_vha, 0xb060, "HW State: FAILED.\n");
		qla83xx_schedule_work(base_vha, QLA83XX_IDC_STATE_HANDLER);
	}
	qla83xx_idc_unlock(base_vha, 0);
}

/* Work: Execute IDC state handler */
void
qla83xx_idc_state_handler_work(struct work_struct *work)
{
	struct qla_hw_data *ha =
		container_of(work, struct qla_hw_data, idc_state_handler);
	scsi_qla_host_t *base_vha = pci_get_drvdata(ha->pdev);
	uint32_t dev_state = 0;

	qla83xx_idc_lock(base_vha, 0);
	qla83xx_rd_reg(base_vha, QLA83XX_IDC_DEV_STATE, &dev_state);
	if (dev_state == QLA8XXX_DEV_FAILED ||
			dev_state == QLA8XXX_DEV_NEED_QUIESCENT)
		qla83xx_idc_state_handler(base_vha);
	qla83xx_idc_unlock(base_vha, 0);
}

static int
qla83xx_check_nic_core_fw_alive(scsi_qla_host_t *base_vha)
{
	int rval = QLA_SUCCESS;
	unsigned long heart_beat_wait = jiffies + (1 * HZ);
	uint32_t heart_beat_counter1, heart_beat_counter2;

	do {
		if (time_after(jiffies, heart_beat_wait)) {
			ql_dbg(ql_dbg_p3p, base_vha, 0xb07c,
			    "Nic Core f/w is not alive.\n");
			rval = QLA_FUNCTION_FAILED;
			break;
		}

		qla83xx_idc_lock(base_vha, 0);
		qla83xx_rd_reg(base_vha, QLA83XX_FW_HEARTBEAT,
		    &heart_beat_counter1);
		qla83xx_idc_unlock(base_vha, 0);
		msleep(100);
		qla83xx_idc_lock(base_vha, 0);
		qla83xx_rd_reg(base_vha, QLA83XX_FW_HEARTBEAT,
		    &heart_beat_counter2);
		qla83xx_idc_unlock(base_vha, 0);
	} while (heart_beat_counter1 == heart_beat_counter2);

	return rval;
}

/* Work: Perform NIC Core Reset handling */
void
qla83xx_nic_core_reset_work(struct work_struct *work)
{
	struct qla_hw_data *ha =
		container_of(work, struct qla_hw_data, nic_core_reset);
	scsi_qla_host_t *base_vha = pci_get_drvdata(ha->pdev);
	uint32_t dev_state = 0;

	if (IS_QLA2031(ha)) {
		if (qla2xxx_mctp_dump(base_vha) != QLA_SUCCESS)
			ql_log(ql_log_warn, base_vha, 0xb081,
			    "Failed to dump mctp\n");
		return;
	}

	if (!ha->flags.nic_core_reset_hdlr_active) {
		if (qla83xx_check_nic_core_fw_alive(base_vha) == QLA_SUCCESS) {
			qla83xx_idc_lock(base_vha, 0);
			qla83xx_rd_reg(base_vha, QLA83XX_IDC_DEV_STATE,
			    &dev_state);
			qla83xx_idc_unlock(base_vha, 0);
			if (dev_state != QLA8XXX_DEV_NEED_RESET) {
				ql_dbg(ql_dbg_p3p, base_vha, 0xb07a,
				    "Nic Core f/w is alive.\n");
				return;
			}
		}

		ha->flags.nic_core_reset_hdlr_active = 1;
		if (qla83xx_nic_core_reset(base_vha)) {
			/* NIC Core reset failed. */
			ql_dbg(ql_dbg_p3p, base_vha, 0xb061,
			    "NIC Core reset failed.\n");
		}
		ha->flags.nic_core_reset_hdlr_active = 0;
	}
}

/* Work: Handle 8200 IDC aens */
void
qla83xx_service_idc_aen(struct work_struct *work)
{
	struct qla_hw_data *ha =
		container_of(work, struct qla_hw_data, idc_aen);
	scsi_qla_host_t *base_vha = pci_get_drvdata(ha->pdev);
	uint32_t dev_state, idc_control;

	qla83xx_idc_lock(base_vha, 0);
	qla83xx_rd_reg(base_vha, QLA83XX_IDC_DEV_STATE, &dev_state);
	qla83xx_rd_reg(base_vha, QLA83XX_IDC_CONTROL, &idc_control);
	qla83xx_idc_unlock(base_vha, 0);
	if (dev_state == QLA8XXX_DEV_NEED_RESET) {
		if (idc_control & QLA83XX_IDC_GRACEFUL_RESET) {
			ql_dbg(ql_dbg_p3p, base_vha, 0xb062,
			    "Application requested NIC Core Reset.\n");
			qla83xx_schedule_work(base_vha, QLA83XX_NIC_CORE_RESET);
		} else if (qla83xx_check_nic_core_fw_alive(base_vha) ==
		    QLA_SUCCESS) {
			ql_dbg(ql_dbg_p3p, base_vha, 0xb07b,
			    "Other protocol driver requested NIC Core Reset.\n");
			qla83xx_schedule_work(base_vha, QLA83XX_NIC_CORE_RESET);
		}
	} else if (dev_state == QLA8XXX_DEV_FAILED ||
			dev_state == QLA8XXX_DEV_NEED_QUIESCENT) {
		qla83xx_schedule_work(base_vha, QLA83XX_IDC_STATE_HANDLER);
	}
}

static void
qla83xx_wait_logic(void)
{
	int i;

	/* Yield CPU */
	if (!in_interrupt()) {
		/*
		 * Wait about 200ms before retrying again.
		 * This controls the number of retries for single
		 * lock operation.
		 */
		msleep(100);
		schedule();
	} else {
		for (i = 0; i < 20; i++)
			cpu_relax(); /* This a nop instr on i386 */
	}
}

static int
qla83xx_force_lock_recovery(scsi_qla_host_t *base_vha)
{
	int rval;
	uint32_t data;
	uint32_t idc_lck_rcvry_stage_mask = 0x3;
	uint32_t idc_lck_rcvry_owner_mask = 0x3c;
	struct qla_hw_data *ha = base_vha->hw;
	ql_dbg(ql_dbg_p3p, base_vha, 0xb086,
	    "Trying force recovery of the IDC lock.\n");

	rval = qla83xx_rd_reg(base_vha, QLA83XX_IDC_LOCK_RECOVERY, &data);
	if (rval)
		return rval;

	if ((data & idc_lck_rcvry_stage_mask) > 0) {
		return QLA_SUCCESS;
	} else {
		data = (IDC_LOCK_RECOVERY_STAGE1) | (ha->portnum << 2);
		rval = qla83xx_wr_reg(base_vha, QLA83XX_IDC_LOCK_RECOVERY,
		    data);
		if (rval)
			return rval;

		msleep(200);

		rval = qla83xx_rd_reg(base_vha, QLA83XX_IDC_LOCK_RECOVERY,
		    &data);
		if (rval)
			return rval;

		if (((data & idc_lck_rcvry_owner_mask) >> 2) == ha->portnum) {
			data &= (IDC_LOCK_RECOVERY_STAGE2 |
					~(idc_lck_rcvry_stage_mask));
			rval = qla83xx_wr_reg(base_vha,
			    QLA83XX_IDC_LOCK_RECOVERY, data);
			if (rval)
				return rval;

			/* Forcefully perform IDC UnLock */
			rval = qla83xx_rd_reg(base_vha, QLA83XX_DRIVER_UNLOCK,
			    &data);
			if (rval)
				return rval;
			/* Clear lock-id by setting 0xff */
			rval = qla83xx_wr_reg(base_vha, QLA83XX_DRIVER_LOCKID,
			    0xff);
			if (rval)
				return rval;
			/* Clear lock-recovery by setting 0x0 */
			rval = qla83xx_wr_reg(base_vha,
			    QLA83XX_IDC_LOCK_RECOVERY, 0x0);
			if (rval)
				return rval;
		} else
			return QLA_SUCCESS;
	}

	return rval;
}

static int
qla83xx_idc_lock_recovery(scsi_qla_host_t *base_vha)
{
	int rval = QLA_SUCCESS;
	uint32_t o_drv_lockid, n_drv_lockid;
	unsigned long lock_recovery_timeout;

	lock_recovery_timeout = jiffies + QLA83XX_MAX_LOCK_RECOVERY_WAIT;
retry_lockid:
	rval = qla83xx_rd_reg(base_vha, QLA83XX_DRIVER_LOCKID, &o_drv_lockid);
	if (rval)
		goto exit;

	/* MAX wait time before forcing IDC Lock recovery = 2 secs */
	if (time_after_eq(jiffies, lock_recovery_timeout)) {
		if (qla83xx_force_lock_recovery(base_vha) == QLA_SUCCESS)
			return QLA_SUCCESS;
		else
			return QLA_FUNCTION_FAILED;
	}

	rval = qla83xx_rd_reg(base_vha, QLA83XX_DRIVER_LOCKID, &n_drv_lockid);
	if (rval)
		goto exit;

	if (o_drv_lockid == n_drv_lockid) {
		qla83xx_wait_logic();
		goto retry_lockid;
	} else
		return QLA_SUCCESS;

exit:
	return rval;
}

void
qla83xx_idc_lock(scsi_qla_host_t *base_vha, uint16_t requester_id)
{
	uint16_t options = (requester_id << 15) | BIT_6;
	uint32_t data;
	uint32_t lock_owner;
	struct qla_hw_data *ha = base_vha->hw;

	/* IDC-lock implementation using driver-lock/lock-id remote registers */
retry_lock:
	if (qla83xx_rd_reg(base_vha, QLA83XX_DRIVER_LOCK, &data)
	    == QLA_SUCCESS) {
		if (data) {
			/* Setting lock-id to our function-number */
			qla83xx_wr_reg(base_vha, QLA83XX_DRIVER_LOCKID,
			    ha->portnum);
		} else {
			qla83xx_rd_reg(base_vha, QLA83XX_DRIVER_LOCKID,
			    &lock_owner);
			ql_dbg(ql_dbg_p3p, base_vha, 0xb063,
			    "Failed to acquire IDC lock, acquired by %d, "
			    "retrying...\n", lock_owner);

			/* Retry/Perform IDC-Lock recovery */
			if (qla83xx_idc_lock_recovery(base_vha)
			    == QLA_SUCCESS) {
				qla83xx_wait_logic();
				goto retry_lock;
			} else
				ql_log(ql_log_warn, base_vha, 0xb075,
				    "IDC Lock recovery FAILED.\n");
		}

	}

	return;

	/* XXX: IDC-lock implementation using access-control mbx */
retry_lock2:
	if (qla83xx_access_control(base_vha, options, 0, 0, NULL)) {
		ql_dbg(ql_dbg_p3p, base_vha, 0xb072,
		    "Failed to acquire IDC lock. retrying...\n");
		/* Retry/Perform IDC-Lock recovery */
		if (qla83xx_idc_lock_recovery(base_vha) == QLA_SUCCESS) {
			qla83xx_wait_logic();
			goto retry_lock2;
		} else
			ql_log(ql_log_warn, base_vha, 0xb076,
			    "IDC Lock recovery FAILED.\n");
	}

	return;
}

void
qla83xx_idc_unlock(scsi_qla_host_t *base_vha, uint16_t requester_id)
{
#if 0
	uint16_t options = (requester_id << 15) | BIT_7;
#endif
	uint16_t retry;
	uint32_t data;
	struct qla_hw_data *ha = base_vha->hw;

	/* IDC-unlock implementation using driver-unlock/lock-id
	 * remote registers
	 */
	retry = 0;
retry_unlock:
	if (qla83xx_rd_reg(base_vha, QLA83XX_DRIVER_LOCKID, &data)
	    == QLA_SUCCESS) {
		if (data == ha->portnum) {
			qla83xx_rd_reg(base_vha, QLA83XX_DRIVER_UNLOCK, &data);
			/* Clearing lock-id by setting 0xff */
			qla83xx_wr_reg(base_vha, QLA83XX_DRIVER_LOCKID, 0xff);
		} else if (retry < 10) {
			/* SV: XXX: IDC unlock retrying needed here? */

			/* Retry for IDC-unlock */
			qla83xx_wait_logic();
			retry++;
			ql_dbg(ql_dbg_p3p, base_vha, 0xb064,
			    "Failed to release IDC lock, retrying=%d\n", retry);
			goto retry_unlock;
		}
	} else if (retry < 10) {
		/* Retry for IDC-unlock */
		qla83xx_wait_logic();
		retry++;
		ql_dbg(ql_dbg_p3p, base_vha, 0xb065,
		    "Failed to read drv-lockid, retrying=%d\n", retry);
		goto retry_unlock;
	}

	return;

#if 0
	/* XXX: IDC-unlock implementation using access-control mbx */
	retry = 0;
retry_unlock2:
	if (qla83xx_access_control(base_vha, options, 0, 0, NULL)) {
		if (retry < 10) {
			/* Retry for IDC-unlock */
			qla83xx_wait_logic();
			retry++;
			ql_dbg(ql_dbg_p3p, base_vha, 0xb066,
			    "Failed to release IDC lock, retrying=%d\n", retry);
			goto retry_unlock2;
		}
	}

	return;
#endif
}

int
__qla83xx_set_drv_presence(scsi_qla_host_t *vha)
{
	int rval = QLA_SUCCESS;
	struct qla_hw_data *ha = vha->hw;
	uint32_t drv_presence;

	rval = qla83xx_rd_reg(vha, QLA83XX_IDC_DRV_PRESENCE, &drv_presence);
	if (rval == QLA_SUCCESS) {
		drv_presence |= (1 << ha->portnum);
		rval = qla83xx_wr_reg(vha, QLA83XX_IDC_DRV_PRESENCE,
		    drv_presence);
	}

	return rval;
}

int
qla83xx_set_drv_presence(scsi_qla_host_t *vha)
{
	int rval = QLA_SUCCESS;

	qla83xx_idc_lock(vha, 0);
	rval = __qla83xx_set_drv_presence(vha);
	qla83xx_idc_unlock(vha, 0);

	return rval;
}

int
__qla83xx_clear_drv_presence(scsi_qla_host_t *vha)
{
	int rval = QLA_SUCCESS;
	struct qla_hw_data *ha = vha->hw;
	uint32_t drv_presence;

	rval = qla83xx_rd_reg(vha, QLA83XX_IDC_DRV_PRESENCE, &drv_presence);
	if (rval == QLA_SUCCESS) {
		drv_presence &= ~(1 << ha->portnum);
		rval = qla83xx_wr_reg(vha, QLA83XX_IDC_DRV_PRESENCE,
		    drv_presence);
	}

	return rval;
}

int
qla83xx_clear_drv_presence(scsi_qla_host_t *vha)
{
	int rval = QLA_SUCCESS;

	qla83xx_idc_lock(vha, 0);
	rval = __qla83xx_clear_drv_presence(vha);
	qla83xx_idc_unlock(vha, 0);

	return rval;
}

static void
qla83xx_need_reset_handler(scsi_qla_host_t *vha)
{
	struct qla_hw_data *ha = vha->hw;
	uint32_t drv_ack, drv_presence;
	unsigned long ack_timeout;

	/* Wait for IDC ACK from all functions (DRV-ACK == DRV-PRESENCE) */
	ack_timeout = jiffies + (ha->fcoe_reset_timeout * HZ);
	while (1) {
		qla83xx_rd_reg(vha, QLA83XX_IDC_DRIVER_ACK, &drv_ack);
		qla83xx_rd_reg(vha, QLA83XX_IDC_DRV_PRESENCE, &drv_presence);
		if ((drv_ack & drv_presence) == drv_presence)
			break;

		if (time_after_eq(jiffies, ack_timeout)) {
			ql_log(ql_log_warn, vha, 0xb067,
			    "RESET ACK TIMEOUT! drv_presence=0x%x "
			    "drv_ack=0x%x\n", drv_presence, drv_ack);
			/*
			 * The function(s) which did not ack in time are forced
			 * to withdraw any further participation in the IDC
			 * reset.
			 */
			if (drv_ack != drv_presence)
				qla83xx_wr_reg(vha, QLA83XX_IDC_DRV_PRESENCE,
				    drv_ack);
			break;
		}

		qla83xx_idc_unlock(vha, 0);
		msleep(1000);
		qla83xx_idc_lock(vha, 0);
	}

	qla83xx_wr_reg(vha, QLA83XX_IDC_DEV_STATE, QLA8XXX_DEV_COLD);
	ql_log(ql_log_info, vha, 0xb068, "HW State: COLD/RE-INIT.\n");
}

static int
qla83xx_device_bootstrap(scsi_qla_host_t *vha)
{
	int rval = QLA_SUCCESS;
	uint32_t idc_control;

	qla83xx_wr_reg(vha, QLA83XX_IDC_DEV_STATE, QLA8XXX_DEV_INITIALIZING);
	ql_log(ql_log_info, vha, 0xb069, "HW State: INITIALIZING.\n");

	/* Clearing IDC-Control Graceful-Reset Bit before resetting f/w */
	__qla83xx_get_idc_control(vha, &idc_control);
	idc_control &= ~QLA83XX_IDC_GRACEFUL_RESET;
	__qla83xx_set_idc_control(vha, 0);

	qla83xx_idc_unlock(vha, 0);
	rval = qla83xx_restart_nic_firmware(vha);
	qla83xx_idc_lock(vha, 0);

	if (rval != QLA_SUCCESS) {
		ql_log(ql_log_fatal, vha, 0xb06a,
		    "Failed to restart NIC f/w.\n");
		qla83xx_wr_reg(vha, QLA83XX_IDC_DEV_STATE, QLA8XXX_DEV_FAILED);
		ql_log(ql_log_info, vha, 0xb06b, "HW State: FAILED.\n");
	} else {
		ql_dbg(ql_dbg_p3p, vha, 0xb06c,
		    "Success in restarting nic f/w.\n");
		qla83xx_wr_reg(vha, QLA83XX_IDC_DEV_STATE, QLA8XXX_DEV_READY);
		ql_log(ql_log_info, vha, 0xb06d, "HW State: READY.\n");
	}

	return rval;
}

/* Assumes idc_lock always held on entry */
int
qla83xx_idc_state_handler(scsi_qla_host_t *base_vha)
{
	struct qla_hw_data *ha = base_vha->hw;
	int rval = QLA_SUCCESS;
	unsigned long dev_init_timeout;
	uint32_t dev_state;

	/* Wait for MAX-INIT-TIMEOUT for the device to go ready */
	dev_init_timeout = jiffies + (ha->fcoe_dev_init_timeout * HZ);

	while (1) {

		if (time_after_eq(jiffies, dev_init_timeout)) {
			ql_log(ql_log_warn, base_vha, 0xb06e,
			    "Initialization TIMEOUT!\n");
			/* Init timeout. Disable further NIC Core
			 * communication.
			 */
			qla83xx_wr_reg(base_vha, QLA83XX_IDC_DEV_STATE,
				QLA8XXX_DEV_FAILED);
			ql_log(ql_log_info, base_vha, 0xb06f,
			    "HW State: FAILED.\n");
		}

		qla83xx_rd_reg(base_vha, QLA83XX_IDC_DEV_STATE, &dev_state);
		switch (dev_state) {
		case QLA8XXX_DEV_READY:
			if (ha->flags.nic_core_reset_owner)
				qla83xx_idc_audit(base_vha,
				    IDC_AUDIT_COMPLETION);
			ha->flags.nic_core_reset_owner = 0;
			ql_dbg(ql_dbg_p3p, base_vha, 0xb070,
			    "Reset_owner reset by 0x%x.\n",
			    ha->portnum);
			goto exit;
		case QLA8XXX_DEV_COLD:
			if (ha->flags.nic_core_reset_owner)
				rval = qla83xx_device_bootstrap(base_vha);
			else {
			/* Wait for AEN to change device-state */
				qla83xx_idc_unlock(base_vha, 0);
				msleep(1000);
				qla83xx_idc_lock(base_vha, 0);
			}
			break;
		case QLA8XXX_DEV_INITIALIZING:
			/* Wait for AEN to change device-state */
			qla83xx_idc_unlock(base_vha, 0);
			msleep(1000);
			qla83xx_idc_lock(base_vha, 0);
			break;
		case QLA8XXX_DEV_NEED_RESET:
			if (!ql2xdontresethba && ha->flags.nic_core_reset_owner)
				qla83xx_need_reset_handler(base_vha);
			else {
				/* Wait for AEN to change device-state */
				qla83xx_idc_unlock(base_vha, 0);
				msleep(1000);
				qla83xx_idc_lock(base_vha, 0);
			}
			/* reset timeout value after need reset handler */
			dev_init_timeout = jiffies +
			    (ha->fcoe_dev_init_timeout * HZ);
			break;
		case QLA8XXX_DEV_NEED_QUIESCENT:
			/* XXX: DEBUG for now */
			qla83xx_idc_unlock(base_vha, 0);
			msleep(1000);
			qla83xx_idc_lock(base_vha, 0);
			break;
		case QLA8XXX_DEV_QUIESCENT:
			/* XXX: DEBUG for now */
			if (ha->flags.quiesce_owner)
				goto exit;

			qla83xx_idc_unlock(base_vha, 0);
			msleep(1000);
			qla83xx_idc_lock(base_vha, 0);
			dev_init_timeout = jiffies +
			    (ha->fcoe_dev_init_timeout * HZ);
			break;
		case QLA8XXX_DEV_FAILED:
			if (ha->flags.nic_core_reset_owner)
				qla83xx_idc_audit(base_vha,
				    IDC_AUDIT_COMPLETION);
			ha->flags.nic_core_reset_owner = 0;
			__qla83xx_clear_drv_presence(base_vha);
			qla83xx_idc_unlock(base_vha, 0);
			qla8xxx_dev_failed_handler(base_vha);
			rval = QLA_FUNCTION_FAILED;
			qla83xx_idc_lock(base_vha, 0);
			goto exit;
		case QLA8XXX_BAD_VALUE:
			qla83xx_idc_unlock(base_vha, 0);
			msleep(1000);
			qla83xx_idc_lock(base_vha, 0);
			break;
		default:
			ql_log(ql_log_warn, base_vha, 0xb071,
			    "Unknown Device State: %x.\n", dev_state);
			qla83xx_idc_unlock(base_vha, 0);
			qla8xxx_dev_failed_handler(base_vha);
			rval = QLA_FUNCTION_FAILED;
			qla83xx_idc_lock(base_vha, 0);
			goto exit;
		}
	}

exit:
	return rval;
}

void
qla2x00_disable_board_on_pci_error(struct work_struct *work)
{
	struct qla_hw_data *ha = container_of(work, struct qla_hw_data,
	    board_disable);
	struct pci_dev *pdev = ha->pdev;
	scsi_qla_host_t *base_vha = pci_get_drvdata(ha->pdev);

	/*
	 * if UNLOAD flag is already set, then continue unload,
	 * where it was set first.
	 */
	if (test_bit(UNLOADING, &base_vha->dpc_flags))
		return;

	ql_log(ql_log_warn, base_vha, 0x015b,
	    "Disabling adapter.\n");

	if (!atomic_read(&pdev->enable_cnt)) {
		ql_log(ql_log_info, base_vha, 0xfffc,
		    "PCI device disabled, no action req for PCI error=%lx\n",
		    base_vha->pci_flags);
		return;
	}

	qla2x00_wait_for_sess_deletion(base_vha);

	set_bit(UNLOADING, &base_vha->dpc_flags);

	qla2x00_delete_all_vps(ha, base_vha);

	qla2x00_abort_all_cmds(base_vha, DID_NO_CONNECT << 16);

	qla2x00_dfs_remove(base_vha);

	qla84xx_put_chip(base_vha);

	if (base_vha->timer_active)
		qla2x00_stop_timer(base_vha);

	base_vha->flags.online = 0;

	qla2x00_destroy_deferred_work(ha);

	/*
	 * Do not try to stop beacon blink as it will issue a mailbox
	 * command.
	 */
	qla2x00_free_sysfs_attr(base_vha, false);

	fc_remove_host(base_vha->host);

	scsi_remove_host(base_vha->host);

	base_vha->flags.init_done = 0;
	qla25xx_delete_queues(base_vha);
	qla2x00_free_fcports(base_vha);
	qla2x00_free_irqs(base_vha);
	qla2x00_mem_free(ha);
	qla82xx_md_free(base_vha);
	qla2x00_free_queues(ha);

	qla2x00_unmap_iobases(ha);

	pci_release_selected_regions(ha->pdev, ha->bars);
	pci_disable_pcie_error_reporting(pdev);
	pci_disable_device(pdev);

	/*
	 * Let qla2x00_remove_one cleanup qla_hw_data on device removal.
	 */
}

/**************************************************************************
* qla2x00_do_dpc
*   This kernel thread is a task that is schedule by the interrupt handler
*   to perform the background processing for interrupts.
*
* Notes:
* This task always run in the context of a kernel thread.  It
* is kick-off by the driver's detect code and starts up
* up one per adapter. It immediately goes to sleep and waits for
* some fibre event.  When either the interrupt handler or
* the timer routine detects a event it will one of the task
* bits then wake us up.
**************************************************************************/
static int
qla2x00_do_dpc(void *data)
{
	scsi_qla_host_t *base_vha;
	struct qla_hw_data *ha;
	uint32_t online;
	struct qla_qpair *qpair;

	ha = (struct qla_hw_data *)data;
	base_vha = pci_get_drvdata(ha->pdev);

	set_user_nice(current, MIN_NICE);

	set_current_state(TASK_INTERRUPTIBLE);
	while (!kthread_should_stop()) {
		ql_dbg(ql_dbg_dpc, base_vha, 0x4000,
		    "DPC handler sleeping.\n");

		schedule();

		if (!base_vha->flags.init_done || ha->flags.mbox_busy)
			goto end_loop;

		if (ha->flags.eeh_busy) {
			ql_dbg(ql_dbg_dpc, base_vha, 0x4003,
			    "eeh_busy=%d.\n", ha->flags.eeh_busy);
			goto end_loop;
		}

		ha->dpc_active = 1;

		ql_dbg(ql_dbg_dpc + ql_dbg_verbose, base_vha, 0x4001,
		    "DPC handler waking up, dpc_flags=0x%lx.\n",
		    base_vha->dpc_flags);

		if (test_bit(UNLOADING, &base_vha->dpc_flags))
			break;

		if (IS_P3P_TYPE(ha)) {
			if (IS_QLA8044(ha)) {
				if (test_and_clear_bit(ISP_UNRECOVERABLE,
					&base_vha->dpc_flags)) {
					qla8044_idc_lock(ha);
					qla8044_wr_direct(base_vha,
						QLA8044_CRB_DEV_STATE_INDEX,
						QLA8XXX_DEV_FAILED);
					qla8044_idc_unlock(ha);
					ql_log(ql_log_info, base_vha, 0x4004,
						"HW State: FAILED.\n");
					qla8044_device_state_handler(base_vha);
					continue;
				}

			} else {
				if (test_and_clear_bit(ISP_UNRECOVERABLE,
					&base_vha->dpc_flags)) {
					qla82xx_idc_lock(ha);
					qla82xx_wr_32(ha, QLA82XX_CRB_DEV_STATE,
						QLA8XXX_DEV_FAILED);
					qla82xx_idc_unlock(ha);
					ql_log(ql_log_info, base_vha, 0x0151,
						"HW State: FAILED.\n");
					qla82xx_device_state_handler(base_vha);
					continue;
				}
			}

			if (test_and_clear_bit(FCOE_CTX_RESET_NEEDED,
				&base_vha->dpc_flags)) {

				ql_dbg(ql_dbg_dpc, base_vha, 0x4005,
				    "FCoE context reset scheduled.\n");
				if (!(test_and_set_bit(ABORT_ISP_ACTIVE,
					&base_vha->dpc_flags))) {
					if (qla82xx_fcoe_ctx_reset(base_vha)) {
						/* FCoE-ctx reset failed.
						 * Escalate to chip-reset
						 */
						set_bit(ISP_ABORT_NEEDED,
							&base_vha->dpc_flags);
					}
					clear_bit(ABORT_ISP_ACTIVE,
						&base_vha->dpc_flags);
				}

				ql_dbg(ql_dbg_dpc, base_vha, 0x4006,
				    "FCoE context reset end.\n");
			}
		} else if (IS_QLAFX00(ha)) {
			if (test_and_clear_bit(ISP_UNRECOVERABLE,
				&base_vha->dpc_flags)) {
				ql_dbg(ql_dbg_dpc, base_vha, 0x4020,
				    "Firmware Reset Recovery\n");
				if (qlafx00_reset_initialize(base_vha)) {
					/* Failed. Abort isp later. */
					if (!test_bit(UNLOADING,
					    &base_vha->dpc_flags)) {
						set_bit(ISP_UNRECOVERABLE,
						    &base_vha->dpc_flags);
						ql_dbg(ql_dbg_dpc, base_vha,
						    0x4021,
						    "Reset Recovery Failed\n");
					}
				}
			}

			if (test_and_clear_bit(FX00_TARGET_SCAN,
				&base_vha->dpc_flags)) {
				ql_dbg(ql_dbg_dpc, base_vha, 0x4022,
				    "ISPFx00 Target Scan scheduled\n");
				if (qlafx00_rescan_isp(base_vha)) {
					if (!test_bit(UNLOADING,
					    &base_vha->dpc_flags))
						set_bit(ISP_UNRECOVERABLE,
						    &base_vha->dpc_flags);
					ql_dbg(ql_dbg_dpc, base_vha, 0x401e,
					    "ISPFx00 Target Scan Failed\n");
				}
				ql_dbg(ql_dbg_dpc, base_vha, 0x401f,
				    "ISPFx00 Target Scan End\n");
			}
			if (test_and_clear_bit(FX00_HOST_INFO_RESEND,
				&base_vha->dpc_flags)) {
				ql_dbg(ql_dbg_dpc, base_vha, 0x4023,
				    "ISPFx00 Host Info resend scheduled\n");
				qlafx00_fx_disc(base_vha,
				    &base_vha->hw->mr.fcport,
				    FXDISC_REG_HOST_INFO);
			}
		}

		if (test_and_clear_bit(DETECT_SFP_CHANGE,
			&base_vha->dpc_flags) &&
		    !test_bit(ISP_ABORT_NEEDED, &base_vha->dpc_flags)) {
			qla24xx_detect_sfp(base_vha);

			if (ha->flags.detected_lr_sfp !=
			    ha->flags.using_lr_setting)
				set_bit(ISP_ABORT_NEEDED, &base_vha->dpc_flags);
		}

		if (test_and_clear_bit
		    (ISP_ABORT_NEEDED, &base_vha->dpc_flags) &&
		    !test_bit(UNLOADING, &base_vha->dpc_flags)) {
			bool do_reset = true;

			switch (base_vha->qlini_mode) {
			case QLA2XXX_INI_MODE_ENABLED:
				break;
			case QLA2XXX_INI_MODE_DISABLED:
				if (!qla_tgt_mode_enabled(base_vha) &&
				    !ha->flags.fw_started)
					do_reset = false;
				break;
			case QLA2XXX_INI_MODE_DUAL:
				if (!qla_dual_mode_enabled(base_vha) &&
				    !ha->flags.fw_started)
					do_reset = false;
				break;
			default:
				break;
			}

			if (do_reset && !(test_and_set_bit(ABORT_ISP_ACTIVE,
			    &base_vha->dpc_flags))) {
				ql_dbg(ql_dbg_dpc, base_vha, 0x4007,
				    "ISP abort scheduled.\n");
				if (ha->isp_ops->abort_isp(base_vha)) {
					/* failed. retry later */
					set_bit(ISP_ABORT_NEEDED,
					    &base_vha->dpc_flags);
				}
				clear_bit(ABORT_ISP_ACTIVE,
						&base_vha->dpc_flags);
				ql_dbg(ql_dbg_dpc, base_vha, 0x4008,
				    "ISP abort end.\n");
			}
		}

		if (test_and_clear_bit(FCPORT_UPDATE_NEEDED,
		    &base_vha->dpc_flags)) {
			qla2x00_update_fcports(base_vha);
		}

		if (IS_QLAFX00(ha))
			goto loop_resync_check;

		if (test_bit(ISP_QUIESCE_NEEDED, &base_vha->dpc_flags)) {
			ql_dbg(ql_dbg_dpc, base_vha, 0x4009,
			    "Quiescence mode scheduled.\n");
			if (IS_P3P_TYPE(ha)) {
				if (IS_QLA82XX(ha))
					qla82xx_device_state_handler(base_vha);
				if (IS_QLA8044(ha))
					qla8044_device_state_handler(base_vha);
				clear_bit(ISP_QUIESCE_NEEDED,
				    &base_vha->dpc_flags);
				if (!ha->flags.quiesce_owner) {
					qla2x00_perform_loop_resync(base_vha);
					if (IS_QLA82XX(ha)) {
						qla82xx_idc_lock(ha);
						qla82xx_clear_qsnt_ready(
						    base_vha);
						qla82xx_idc_unlock(ha);
					} else if (IS_QLA8044(ha)) {
						qla8044_idc_lock(ha);
						qla8044_clear_qsnt_ready(
						    base_vha);
						qla8044_idc_unlock(ha);
					}
				}
			} else {
				clear_bit(ISP_QUIESCE_NEEDED,
				    &base_vha->dpc_flags);
				qla2x00_quiesce_io(base_vha);
			}
			ql_dbg(ql_dbg_dpc, base_vha, 0x400a,
			    "Quiescence mode end.\n");
		}

		if (test_and_clear_bit(RESET_MARKER_NEEDED,
				&base_vha->dpc_flags) &&
		    (!(test_and_set_bit(RESET_ACTIVE, &base_vha->dpc_flags)))) {

			ql_dbg(ql_dbg_dpc, base_vha, 0x400b,
			    "Reset marker scheduled.\n");
			qla2x00_rst_aen(base_vha);
			clear_bit(RESET_ACTIVE, &base_vha->dpc_flags);
			ql_dbg(ql_dbg_dpc, base_vha, 0x400c,
			    "Reset marker end.\n");
		}

		/* Retry each device up to login retry count */
		if (test_bit(RELOGIN_NEEDED, &base_vha->dpc_flags) &&
		    !test_bit(LOOP_RESYNC_NEEDED, &base_vha->dpc_flags) &&
		    atomic_read(&base_vha->loop_state) != LOOP_DOWN) {

			if (!base_vha->relogin_jif ||
			    time_after_eq(jiffies, base_vha->relogin_jif)) {
				base_vha->relogin_jif = jiffies + HZ;
				clear_bit(RELOGIN_NEEDED, &base_vha->dpc_flags);

				ql_dbg(ql_dbg_disc, base_vha, 0x400d,
				    "Relogin scheduled.\n");
				qla24xx_post_relogin_work(base_vha);
			}
		}
loop_resync_check:
		if (test_and_clear_bit(LOOP_RESYNC_NEEDED,
		    &base_vha->dpc_flags)) {

			ql_dbg(ql_dbg_dpc, base_vha, 0x400f,
			    "Loop resync scheduled.\n");

			if (!(test_and_set_bit(LOOP_RESYNC_ACTIVE,
			    &base_vha->dpc_flags))) {

				qla2x00_loop_resync(base_vha);

				clear_bit(LOOP_RESYNC_ACTIVE,
						&base_vha->dpc_flags);
			}

			ql_dbg(ql_dbg_dpc, base_vha, 0x4010,
			    "Loop resync end.\n");
		}

		if (IS_QLAFX00(ha))
			goto intr_on_check;

		if (test_bit(NPIV_CONFIG_NEEDED, &base_vha->dpc_flags) &&
		    atomic_read(&base_vha->loop_state) == LOOP_READY) {
			clear_bit(NPIV_CONFIG_NEEDED, &base_vha->dpc_flags);
			qla2xxx_flash_npiv_conf(base_vha);
		}

intr_on_check:
		if (!ha->interrupts_on)
			ha->isp_ops->enable_intrs(ha);

		if (test_and_clear_bit(BEACON_BLINK_NEEDED,
					&base_vha->dpc_flags)) {
			if (ha->beacon_blink_led == 1)
				ha->isp_ops->beacon_blink(base_vha);
		}

		/* qpair online check */
		if (test_and_clear_bit(QPAIR_ONLINE_CHECK_NEEDED,
		    &base_vha->dpc_flags)) {
			if (ha->flags.eeh_busy ||
			    ha->flags.pci_channel_io_perm_failure)
				online = 0;
			else
				online = 1;

			mutex_lock(&ha->mq_lock);
			list_for_each_entry(qpair, &base_vha->qp_list,
			    qp_list_elem)
			qpair->online = online;
			mutex_unlock(&ha->mq_lock);
		}

		if (test_and_clear_bit(SET_NVME_ZIO_THRESHOLD_NEEDED,
		    &base_vha->dpc_flags)) {
			ql_log(ql_log_info, base_vha, 0xffffff,
				"nvme: SET ZIO Activity exchange threshold to %d.\n",
						ha->nvme_last_rptd_aen);
			if (qla27xx_set_zio_threshold(base_vha,
			    ha->nvme_last_rptd_aen)) {
				ql_log(ql_log_info, base_vha, 0xffffff,
				    "nvme: Unable to SET ZIO Activity exchange threshold to %d.\n",
				    ha->nvme_last_rptd_aen);
			}
		}

		if (test_and_clear_bit(SET_ZIO_THRESHOLD_NEEDED,
		    &base_vha->dpc_flags)) {
			ql_log(ql_log_info, base_vha, 0xffffff,
			    "SET ZIO Activity exchange threshold to %d.\n",
			    ha->last_zio_threshold);
			qla27xx_set_zio_threshold(base_vha,
			    ha->last_zio_threshold);
		}

		if (!IS_QLAFX00(ha))
			qla2x00_do_dpc_all_vps(base_vha);

		if (test_and_clear_bit(N2N_LINK_RESET,
			&base_vha->dpc_flags)) {
			qla2x00_lip_reset(base_vha);
		}

		ha->dpc_active = 0;
end_loop:
		set_current_state(TASK_INTERRUPTIBLE);
	} /* End of while(1) */
	__set_current_state(TASK_RUNNING);

	ql_dbg(ql_dbg_dpc, base_vha, 0x4011,
	    "DPC handler exiting.\n");

	/*
	 * Make sure that nobody tries to wake us up again.
	 */
	ha->dpc_active = 0;

	/* Cleanup any residual CTX SRBs. */
	qla2x00_abort_all_cmds(base_vha, DID_NO_CONNECT << 16);

	return 0;
}

void
qla2xxx_wake_dpc(struct scsi_qla_host *vha)
{
	struct qla_hw_data *ha = vha->hw;
	struct task_struct *t = ha->dpc_thread;

	if (!test_bit(UNLOADING, &vha->dpc_flags) && t)
		wake_up_process(t);
}

/*
*  qla2x00_rst_aen
*      Processes asynchronous reset.
*
* Input:
*      ha  = adapter block pointer.
*/
static void
qla2x00_rst_aen(scsi_qla_host_t *vha)
{
	if (vha->flags.online && !vha->flags.reset_active &&
	    !atomic_read(&vha->loop_down_timer) &&
	    !(test_bit(ABORT_ISP_ACTIVE, &vha->dpc_flags))) {
		do {
			clear_bit(RESET_MARKER_NEEDED, &vha->dpc_flags);

			/*
			 * Issue marker command only when we are going to start
			 * the I/O.
			 */
			vha->marker_needed = 1;
		} while (!atomic_read(&vha->loop_down_timer) &&
		    (test_bit(RESET_MARKER_NEEDED, &vha->dpc_flags)));
	}
}

/**************************************************************************
*   qla2x00_timer
*
* Description:
*   One second timer
*
* Context: Interrupt
***************************************************************************/
void
qla2x00_timer(struct timer_list *t)
{
	scsi_qla_host_t *vha = from_timer(vha, t, timer);
	unsigned long	cpu_flags = 0;
	int		start_dpc = 0;
	int		index;
	srb_t		*sp;
	uint16_t        w;
	struct qla_hw_data *ha = vha->hw;
	struct req_que *req;

	if (ha->flags.eeh_busy) {
		ql_dbg(ql_dbg_timer, vha, 0x6000,
		    "EEH = %d, restarting timer.\n",
		    ha->flags.eeh_busy);
		qla2x00_restart_timer(vha, WATCH_INTERVAL);
		return;
	}

	/*
	 * Hardware read to raise pending EEH errors during mailbox waits. If
	 * the read returns -1 then disable the board.
	 */
	if (!pci_channel_offline(ha->pdev)) {
		pci_read_config_word(ha->pdev, PCI_VENDOR_ID, &w);
		qla2x00_check_reg16_for_disconnect(vha, w);
	}

	/* Make sure qla82xx_watchdog is run only for physical port */
	if (!vha->vp_idx && IS_P3P_TYPE(ha)) {
		if (test_bit(ISP_QUIESCE_NEEDED, &vha->dpc_flags))
			start_dpc++;
		if (IS_QLA82XX(ha))
			qla82xx_watchdog(vha);
		else if (IS_QLA8044(ha))
			qla8044_watchdog(vha);
	}

	if (!vha->vp_idx && IS_QLAFX00(ha))
		qlafx00_timer_routine(vha);

	/* Loop down handler. */
	if (atomic_read(&vha->loop_down_timer) > 0 &&
	    !(test_bit(ABORT_ISP_ACTIVE, &vha->dpc_flags)) &&
	    !(test_bit(FCOE_CTX_RESET_NEEDED, &vha->dpc_flags))
		&& vha->flags.online) {

		if (atomic_read(&vha->loop_down_timer) ==
		    vha->loop_down_abort_time) {

			ql_log(ql_log_info, vha, 0x6008,
			    "Loop down - aborting the queues before time expires.\n");

			if (!IS_QLA2100(ha) && vha->link_down_timeout)
				atomic_set(&vha->loop_state, LOOP_DEAD);

			/*
			 * Schedule an ISP abort to return any FCP2-device
			 * commands.
			 */
			/* NPIV - scan physical port only */
			if (!vha->vp_idx) {
				spin_lock_irqsave(&ha->hardware_lock,
				    cpu_flags);
				req = ha->req_q_map[0];
				for (index = 1;
				    index < req->num_outstanding_cmds;
				    index++) {
					fc_port_t *sfcp;

					sp = req->outstanding_cmds[index];
					if (!sp)
						continue;
					if (sp->cmd_type != TYPE_SRB)
						continue;
					if (sp->type != SRB_SCSI_CMD)
						continue;
					sfcp = sp->fcport;
					if (!(sfcp->flags & FCF_FCP2_DEVICE))
						continue;

					if (IS_QLA82XX(ha))
						set_bit(FCOE_CTX_RESET_NEEDED,
							&vha->dpc_flags);
					else
						set_bit(ISP_ABORT_NEEDED,
							&vha->dpc_flags);
					break;
				}
				spin_unlock_irqrestore(&ha->hardware_lock,
								cpu_flags);
			}
			start_dpc++;
		}

		/* if the loop has been down for 4 minutes, reinit adapter */
		if (atomic_dec_and_test(&vha->loop_down_timer) != 0) {
			if (!(vha->device_flags & DFLG_NO_CABLE)) {
				ql_log(ql_log_warn, vha, 0x6009,
				    "Loop down - aborting ISP.\n");

				if (IS_QLA82XX(ha))
					set_bit(FCOE_CTX_RESET_NEEDED,
						&vha->dpc_flags);
				else
					set_bit(ISP_ABORT_NEEDED,
						&vha->dpc_flags);
			}
		}
		ql_dbg(ql_dbg_timer, vha, 0x600a,
		    "Loop down - seconds remaining %d.\n",
		    atomic_read(&vha->loop_down_timer));
	}
	/* Check if beacon LED needs to be blinked for physical host only */
	if (!vha->vp_idx && (ha->beacon_blink_led == 1)) {
		/* There is no beacon_blink function for ISP82xx */
		if (!IS_P3P_TYPE(ha)) {
			set_bit(BEACON_BLINK_NEEDED, &vha->dpc_flags);
			start_dpc++;
		}
	}

	/* Process any deferred work. */
	if (!list_empty(&vha->work_list)) {
		unsigned long flags;
		bool q = false;

		spin_lock_irqsave(&vha->work_lock, flags);
		if (!test_and_set_bit(IOCB_WORK_ACTIVE, &vha->dpc_flags))
			q = true;
		spin_unlock_irqrestore(&vha->work_lock, flags);
		if (q)
			queue_work(vha->hw->wq, &vha->iocb_work);
	}

	/*
	 * FC-NVME
	 * see if the active AEN count has changed from what was last reported.
	 */
	if (!vha->vp_idx && (atomic_read(&ha->nvme_active_aen_cnt) !=
	    ha->nvme_last_rptd_aen) && ha->zio_mode == QLA_ZIO_MODE_6) {
		ql_log(ql_log_info, vha, 0x3002,
		    "nvme: Sched: Set ZIO exchange threshold to %d.\n",
		    ha->nvme_last_rptd_aen);
		ha->nvme_last_rptd_aen = atomic_read(&ha->nvme_active_aen_cnt);
		set_bit(SET_NVME_ZIO_THRESHOLD_NEEDED, &vha->dpc_flags);
		start_dpc++;
	}

	if (!vha->vp_idx &&
	    (atomic_read(&ha->zio_threshold) != ha->last_zio_threshold) &&
	    (ha->zio_mode == QLA_ZIO_MODE_6) &&
	    (IS_QLA83XX(ha) || IS_QLA27XX(ha))) {
		ql_log(ql_log_info, vha, 0x3002,
		    "Sched: Set ZIO exchange threshold to %d.\n",
		    ha->last_zio_threshold);
		ha->last_zio_threshold = atomic_read(&ha->zio_threshold);
		set_bit(SET_ZIO_THRESHOLD_NEEDED, &vha->dpc_flags);
		start_dpc++;
	}

	/* Schedule the DPC routine if needed */
	if ((test_bit(ISP_ABORT_NEEDED, &vha->dpc_flags) ||
	    test_bit(LOOP_RESYNC_NEEDED, &vha->dpc_flags) ||
	    test_bit(FCPORT_UPDATE_NEEDED, &vha->dpc_flags) ||
	    start_dpc ||
	    test_bit(RESET_MARKER_NEEDED, &vha->dpc_flags) ||
	    test_bit(BEACON_BLINK_NEEDED, &vha->dpc_flags) ||
	    test_bit(ISP_UNRECOVERABLE, &vha->dpc_flags) ||
	    test_bit(FCOE_CTX_RESET_NEEDED, &vha->dpc_flags) ||
	    test_bit(VP_DPC_NEEDED, &vha->dpc_flags) ||
	    test_bit(RELOGIN_NEEDED, &vha->dpc_flags))) {
		ql_dbg(ql_dbg_timer, vha, 0x600b,
		    "isp_abort_needed=%d loop_resync_needed=%d "
		    "fcport_update_needed=%d start_dpc=%d "
		    "reset_marker_needed=%d",
		    test_bit(ISP_ABORT_NEEDED, &vha->dpc_flags),
		    test_bit(LOOP_RESYNC_NEEDED, &vha->dpc_flags),
		    test_bit(FCPORT_UPDATE_NEEDED, &vha->dpc_flags),
		    start_dpc,
		    test_bit(RESET_MARKER_NEEDED, &vha->dpc_flags));
		ql_dbg(ql_dbg_timer, vha, 0x600c,
		    "beacon_blink_needed=%d isp_unrecoverable=%d "
		    "fcoe_ctx_reset_needed=%d vp_dpc_needed=%d "
		    "relogin_needed=%d.\n",
		    test_bit(BEACON_BLINK_NEEDED, &vha->dpc_flags),
		    test_bit(ISP_UNRECOVERABLE, &vha->dpc_flags),
		    test_bit(FCOE_CTX_RESET_NEEDED, &vha->dpc_flags),
		    test_bit(VP_DPC_NEEDED, &vha->dpc_flags),
		    test_bit(RELOGIN_NEEDED, &vha->dpc_flags));
		qla2xxx_wake_dpc(vha);
	}

	qla2x00_restart_timer(vha, WATCH_INTERVAL);
}

/* Firmware interface routines. */

#define FW_BLOBS	11
#define FW_ISP21XX	0
#define FW_ISP22XX	1
#define FW_ISP2300	2
#define FW_ISP2322	3
#define FW_ISP24XX	4
#define FW_ISP25XX	5
#define FW_ISP81XX	6
#define FW_ISP82XX	7
#define FW_ISP2031	8
#define FW_ISP8031	9
#define FW_ISP27XX	10

#define FW_FILE_ISP21XX	"ql2100_fw.bin"
#define FW_FILE_ISP22XX	"ql2200_fw.bin"
#define FW_FILE_ISP2300	"ql2300_fw.bin"
#define FW_FILE_ISP2322	"ql2322_fw.bin"
#define FW_FILE_ISP24XX	"ql2400_fw.bin"
#define FW_FILE_ISP25XX	"ql2500_fw.bin"
#define FW_FILE_ISP81XX	"ql8100_fw.bin"
#define FW_FILE_ISP82XX	"ql8200_fw.bin"
#define FW_FILE_ISP2031	"ql2600_fw.bin"
#define FW_FILE_ISP8031	"ql8300_fw.bin"
#define FW_FILE_ISP27XX	"ql2700_fw.bin"


static DEFINE_MUTEX(qla_fw_lock);

static struct fw_blob qla_fw_blobs[FW_BLOBS] = {
	{ .name = FW_FILE_ISP21XX, .segs = { 0x1000, 0 }, },
	{ .name = FW_FILE_ISP22XX, .segs = { 0x1000, 0 }, },
	{ .name = FW_FILE_ISP2300, .segs = { 0x800, 0 }, },
	{ .name = FW_FILE_ISP2322, .segs = { 0x800, 0x1c000, 0x1e000, 0 }, },
	{ .name = FW_FILE_ISP24XX, },
	{ .name = FW_FILE_ISP25XX, },
	{ .name = FW_FILE_ISP81XX, },
	{ .name = FW_FILE_ISP82XX, },
	{ .name = FW_FILE_ISP2031, },
	{ .name = FW_FILE_ISP8031, },
	{ .name = FW_FILE_ISP27XX, },
};

struct fw_blob *
qla2x00_request_firmware(scsi_qla_host_t *vha)
{
	struct qla_hw_data *ha = vha->hw;
	struct fw_blob *blob;

	if (IS_QLA2100(ha)) {
		blob = &qla_fw_blobs[FW_ISP21XX];
	} else if (IS_QLA2200(ha)) {
		blob = &qla_fw_blobs[FW_ISP22XX];
	} else if (IS_QLA2300(ha) || IS_QLA2312(ha) || IS_QLA6312(ha)) {
		blob = &qla_fw_blobs[FW_ISP2300];
	} else if (IS_QLA2322(ha) || IS_QLA6322(ha)) {
		blob = &qla_fw_blobs[FW_ISP2322];
	} else if (IS_QLA24XX_TYPE(ha)) {
		blob = &qla_fw_blobs[FW_ISP24XX];
	} else if (IS_QLA25XX(ha)) {
		blob = &qla_fw_blobs[FW_ISP25XX];
	} else if (IS_QLA81XX(ha)) {
		blob = &qla_fw_blobs[FW_ISP81XX];
	} else if (IS_QLA82XX(ha)) {
		blob = &qla_fw_blobs[FW_ISP82XX];
	} else if (IS_QLA2031(ha)) {
		blob = &qla_fw_blobs[FW_ISP2031];
	} else if (IS_QLA8031(ha)) {
		blob = &qla_fw_blobs[FW_ISP8031];
	} else if (IS_QLA27XX(ha)) {
		blob = &qla_fw_blobs[FW_ISP27XX];
	} else {
		return NULL;
	}

	mutex_lock(&qla_fw_lock);
	if (blob->fw)
		goto out;

	if (request_firmware(&blob->fw, blob->name, &ha->pdev->dev)) {
		ql_log(ql_log_warn, vha, 0x0063,
		    "Failed to load firmware image (%s).\n", blob->name);
		blob->fw = NULL;
		blob = NULL;
		goto out;
	}

out:
	mutex_unlock(&qla_fw_lock);
	return blob;
}

static void
qla2x00_release_firmware(void)
{
	int idx;

	mutex_lock(&qla_fw_lock);
	for (idx = 0; idx < FW_BLOBS; idx++)
		release_firmware(qla_fw_blobs[idx].fw);
	mutex_unlock(&qla_fw_lock);
}

static pci_ers_result_t
qla2xxx_pci_error_detected(struct pci_dev *pdev, pci_channel_state_t state)
{
	scsi_qla_host_t *vha = pci_get_drvdata(pdev);
	struct qla_hw_data *ha = vha->hw;

	ql_dbg(ql_dbg_aer, vha, 0x9000,
	    "PCI error detected, state %x.\n", state);

	if (!atomic_read(&pdev->enable_cnt)) {
		ql_log(ql_log_info, vha, 0xffff,
			"PCI device is disabled,state %x\n", state);
		return PCI_ERS_RESULT_NEED_RESET;
	}

	switch (state) {
	case pci_channel_io_normal:
		ha->flags.eeh_busy = 0;
		if (ql2xmqsupport || ql2xnvmeenable) {
			set_bit(QPAIR_ONLINE_CHECK_NEEDED, &vha->dpc_flags);
			qla2xxx_wake_dpc(vha);
		}
		return PCI_ERS_RESULT_CAN_RECOVER;
	case pci_channel_io_frozen:
		ha->flags.eeh_busy = 1;
		/* For ISP82XX complete any pending mailbox cmd */
		if (IS_QLA82XX(ha)) {
			ha->flags.isp82xx_fw_hung = 1;
			ql_dbg(ql_dbg_aer, vha, 0x9001, "Pci channel io frozen\n");
			qla82xx_clear_pending_mbx(vha);
		}
		qla2x00_free_irqs(vha);
		pci_disable_device(pdev);
		/* Return back all IOs */
		qla2x00_abort_all_cmds(vha, DID_RESET << 16);
		if (ql2xmqsupport || ql2xnvmeenable) {
			set_bit(QPAIR_ONLINE_CHECK_NEEDED, &vha->dpc_flags);
			qla2xxx_wake_dpc(vha);
		}
		return PCI_ERS_RESULT_NEED_RESET;
	case pci_channel_io_perm_failure:
		ha->flags.pci_channel_io_perm_failure = 1;
		qla2x00_abort_all_cmds(vha, DID_NO_CONNECT << 16);
		if (ql2xmqsupport || ql2xnvmeenable) {
			set_bit(QPAIR_ONLINE_CHECK_NEEDED, &vha->dpc_flags);
			qla2xxx_wake_dpc(vha);
		}
		return PCI_ERS_RESULT_DISCONNECT;
	}
	return PCI_ERS_RESULT_NEED_RESET;
}

static pci_ers_result_t
qla2xxx_pci_mmio_enabled(struct pci_dev *pdev)
{
	int risc_paused = 0;
	uint32_t stat;
	unsigned long flags;
	scsi_qla_host_t *base_vha = pci_get_drvdata(pdev);
	struct qla_hw_data *ha = base_vha->hw;
	struct device_reg_2xxx __iomem *reg = &ha->iobase->isp;
	struct device_reg_24xx __iomem *reg24 = &ha->iobase->isp24;

	if (IS_QLA82XX(ha))
		return PCI_ERS_RESULT_RECOVERED;

	spin_lock_irqsave(&ha->hardware_lock, flags);
	if (IS_QLA2100(ha) || IS_QLA2200(ha)){
		stat = RD_REG_DWORD(&reg->hccr);
		if (stat & HCCR_RISC_PAUSE)
			risc_paused = 1;
	} else if (IS_QLA23XX(ha)) {
		stat = RD_REG_DWORD(&reg->u.isp2300.host_status);
		if (stat & HSR_RISC_PAUSED)
			risc_paused = 1;
	} else if (IS_FWI2_CAPABLE(ha)) {
		stat = RD_REG_DWORD(&reg24->host_status);
		if (stat & HSRX_RISC_PAUSED)
			risc_paused = 1;
	}
	spin_unlock_irqrestore(&ha->hardware_lock, flags);

	if (risc_paused) {
		ql_log(ql_log_info, base_vha, 0x9003,
		    "RISC paused -- mmio_enabled, Dumping firmware.\n");
		ha->isp_ops->fw_dump(base_vha, 0);

		return PCI_ERS_RESULT_NEED_RESET;
	} else
		return PCI_ERS_RESULT_RECOVERED;
}

static uint32_t
qla82xx_error_recovery(scsi_qla_host_t *base_vha)
{
	uint32_t rval = QLA_FUNCTION_FAILED;
	uint32_t drv_active = 0;
	struct qla_hw_data *ha = base_vha->hw;
	int fn;
	struct pci_dev *other_pdev = NULL;

	ql_dbg(ql_dbg_aer, base_vha, 0x9006,
	    "Entered %s.\n", __func__);

	set_bit(ABORT_ISP_ACTIVE, &base_vha->dpc_flags);

	if (base_vha->flags.online) {
		/* Abort all outstanding commands,
		 * so as to be requeued later */
		qla2x00_abort_isp_cleanup(base_vha);
	}


	fn = PCI_FUNC(ha->pdev->devfn);
	while (fn > 0) {
		fn--;
		ql_dbg(ql_dbg_aer, base_vha, 0x9007,
		    "Finding pci device at function = 0x%x.\n", fn);
		other_pdev =
		    pci_get_domain_bus_and_slot(pci_domain_nr(ha->pdev->bus),
		    ha->pdev->bus->number, PCI_DEVFN(PCI_SLOT(ha->pdev->devfn),
		    fn));

		if (!other_pdev)
			continue;
		if (atomic_read(&other_pdev->enable_cnt)) {
			ql_dbg(ql_dbg_aer, base_vha, 0x9008,
			    "Found PCI func available and enable at 0x%x.\n",
			    fn);
			pci_dev_put(other_pdev);
			break;
		}
		pci_dev_put(other_pdev);
	}

	if (!fn) {
		/* Reset owner */
		ql_dbg(ql_dbg_aer, base_vha, 0x9009,
		    "This devfn is reset owner = 0x%x.\n",
		    ha->pdev->devfn);
		qla82xx_idc_lock(ha);

		qla82xx_wr_32(ha, QLA82XX_CRB_DEV_STATE,
		    QLA8XXX_DEV_INITIALIZING);

		qla82xx_wr_32(ha, QLA82XX_CRB_DRV_IDC_VERSION,
		    QLA82XX_IDC_VERSION);

		drv_active = qla82xx_rd_32(ha, QLA82XX_CRB_DRV_ACTIVE);
		ql_dbg(ql_dbg_aer, base_vha, 0x900a,
		    "drv_active = 0x%x.\n", drv_active);

		qla82xx_idc_unlock(ha);
		/* Reset if device is not already reset
		 * drv_active would be 0 if a reset has already been done
		 */
		if (drv_active)
			rval = qla82xx_start_firmware(base_vha);
		else
			rval = QLA_SUCCESS;
		qla82xx_idc_lock(ha);

		if (rval != QLA_SUCCESS) {
			ql_log(ql_log_info, base_vha, 0x900b,
			    "HW State: FAILED.\n");
			qla82xx_clear_drv_active(ha);
			qla82xx_wr_32(ha, QLA82XX_CRB_DEV_STATE,
			    QLA8XXX_DEV_FAILED);
		} else {
			ql_log(ql_log_info, base_vha, 0x900c,
			    "HW State: READY.\n");
			qla82xx_wr_32(ha, QLA82XX_CRB_DEV_STATE,
			    QLA8XXX_DEV_READY);
			qla82xx_idc_unlock(ha);
			ha->flags.isp82xx_fw_hung = 0;
			rval = qla82xx_restart_isp(base_vha);
			qla82xx_idc_lock(ha);
			/* Clear driver state register */
			qla82xx_wr_32(ha, QLA82XX_CRB_DRV_STATE, 0);
			qla82xx_set_drv_active(base_vha);
		}
		qla82xx_idc_unlock(ha);
	} else {
		ql_dbg(ql_dbg_aer, base_vha, 0x900d,
		    "This devfn is not reset owner = 0x%x.\n",
		    ha->pdev->devfn);
		if ((qla82xx_rd_32(ha, QLA82XX_CRB_DEV_STATE) ==
		    QLA8XXX_DEV_READY)) {
			ha->flags.isp82xx_fw_hung = 0;
			rval = qla82xx_restart_isp(base_vha);
			qla82xx_idc_lock(ha);
			qla82xx_set_drv_active(base_vha);
			qla82xx_idc_unlock(ha);
		}
	}
	clear_bit(ABORT_ISP_ACTIVE, &base_vha->dpc_flags);

	return rval;
}

static pci_ers_result_t
qla2xxx_pci_slot_reset(struct pci_dev *pdev)
{
	pci_ers_result_t ret = PCI_ERS_RESULT_DISCONNECT;
	scsi_qla_host_t *base_vha = pci_get_drvdata(pdev);
	struct qla_hw_data *ha = base_vha->hw;
	struct rsp_que *rsp;
	int rc, retries = 10;

	ql_dbg(ql_dbg_aer, base_vha, 0x9004,
	    "Slot Reset.\n");

	/* Workaround: qla2xxx driver which access hardware earlier
	 * needs error state to be pci_channel_io_online.
	 * Otherwise mailbox command timesout.
	 */
	pdev->error_state = pci_channel_io_normal;

	pci_restore_state(pdev);

	/* pci_restore_state() clears the saved_state flag of the device
	 * save restored state which resets saved_state flag
	 */
	pci_save_state(pdev);

	if (ha->mem_only)
		rc = pci_enable_device_mem(pdev);
	else
		rc = pci_enable_device(pdev);

	if (rc) {
		ql_log(ql_log_warn, base_vha, 0x9005,
		    "Can't re-enable PCI device after reset.\n");
		goto exit_slot_reset;
	}

	rsp = ha->rsp_q_map[0];
	if (qla2x00_request_irqs(ha, rsp))
		goto exit_slot_reset;

	if (ha->isp_ops->pci_config(base_vha))
		goto exit_slot_reset;

	if (IS_QLA82XX(ha)) {
		if (qla82xx_error_recovery(base_vha) == QLA_SUCCESS) {
			ret = PCI_ERS_RESULT_RECOVERED;
			goto exit_slot_reset;
		} else
			goto exit_slot_reset;
	}

	while (ha->flags.mbox_busy && retries--)
		msleep(1000);

	set_bit(ABORT_ISP_ACTIVE, &base_vha->dpc_flags);
	if (ha->isp_ops->abort_isp(base_vha) == QLA_SUCCESS)
		ret =  PCI_ERS_RESULT_RECOVERED;
	clear_bit(ABORT_ISP_ACTIVE, &base_vha->dpc_flags);


exit_slot_reset:
	ql_dbg(ql_dbg_aer, base_vha, 0x900e,
	    "slot_reset return %x.\n", ret);

	return ret;
}

static void
qla2xxx_pci_resume(struct pci_dev *pdev)
{
	scsi_qla_host_t *base_vha = pci_get_drvdata(pdev);
	struct qla_hw_data *ha = base_vha->hw;
	int ret;

	ql_dbg(ql_dbg_aer, base_vha, 0x900f,
	    "pci_resume.\n");

	ret = qla2x00_wait_for_hba_online(base_vha);
	if (ret != QLA_SUCCESS) {
		ql_log(ql_log_fatal, base_vha, 0x9002,
		    "The device failed to resume I/O from slot/link_reset.\n");
	}

	ha->flags.eeh_busy = 0;
}

static int qla2xxx_map_queues(struct Scsi_Host *shost)
{
	int rc;
	scsi_qla_host_t *vha = (scsi_qla_host_t *)shost->hostdata;
	struct blk_mq_queue_map *qmap = &shost->tag_set.map[0];

	if (USER_CTRL_IRQ(vha->hw))
		rc = blk_mq_map_queues(qmap);
	else
		rc = blk_mq_pci_map_queues(qmap, vha->hw->pdev, 0);
	return rc;
}

static const struct pci_error_handlers qla2xxx_err_handler = {
	.error_detected = qla2xxx_pci_error_detected,
	.mmio_enabled = qla2xxx_pci_mmio_enabled,
	.slot_reset = qla2xxx_pci_slot_reset,
	.resume = qla2xxx_pci_resume,
};

static struct pci_device_id qla2xxx_pci_tbl[] = {
	{ PCI_DEVICE(PCI_VENDOR_ID_QLOGIC, PCI_DEVICE_ID_QLOGIC_ISP2100) },
	{ PCI_DEVICE(PCI_VENDOR_ID_QLOGIC, PCI_DEVICE_ID_QLOGIC_ISP2200) },
	{ PCI_DEVICE(PCI_VENDOR_ID_QLOGIC, PCI_DEVICE_ID_QLOGIC_ISP2300) },
	{ PCI_DEVICE(PCI_VENDOR_ID_QLOGIC, PCI_DEVICE_ID_QLOGIC_ISP2312) },
	{ PCI_DEVICE(PCI_VENDOR_ID_QLOGIC, PCI_DEVICE_ID_QLOGIC_ISP2322) },
	{ PCI_DEVICE(PCI_VENDOR_ID_QLOGIC, PCI_DEVICE_ID_QLOGIC_ISP6312) },
	{ PCI_DEVICE(PCI_VENDOR_ID_QLOGIC, PCI_DEVICE_ID_QLOGIC_ISP6322) },
	{ PCI_DEVICE(PCI_VENDOR_ID_QLOGIC, PCI_DEVICE_ID_QLOGIC_ISP2422) },
	{ PCI_DEVICE(PCI_VENDOR_ID_QLOGIC, PCI_DEVICE_ID_QLOGIC_ISP2432) },
	{ PCI_DEVICE(PCI_VENDOR_ID_QLOGIC, PCI_DEVICE_ID_QLOGIC_ISP8432) },
	{ PCI_DEVICE(PCI_VENDOR_ID_QLOGIC, PCI_DEVICE_ID_QLOGIC_ISP5422) },
	{ PCI_DEVICE(PCI_VENDOR_ID_QLOGIC, PCI_DEVICE_ID_QLOGIC_ISP5432) },
	{ PCI_DEVICE(PCI_VENDOR_ID_QLOGIC, PCI_DEVICE_ID_QLOGIC_ISP2532) },
	{ PCI_DEVICE(PCI_VENDOR_ID_QLOGIC, PCI_DEVICE_ID_QLOGIC_ISP2031) },
	{ PCI_DEVICE(PCI_VENDOR_ID_QLOGIC, PCI_DEVICE_ID_QLOGIC_ISP8001) },
	{ PCI_DEVICE(PCI_VENDOR_ID_QLOGIC, PCI_DEVICE_ID_QLOGIC_ISP8021) },
	{ PCI_DEVICE(PCI_VENDOR_ID_QLOGIC, PCI_DEVICE_ID_QLOGIC_ISP8031) },
	{ PCI_DEVICE(PCI_VENDOR_ID_QLOGIC, PCI_DEVICE_ID_QLOGIC_ISPF001) },
	{ PCI_DEVICE(PCI_VENDOR_ID_QLOGIC, PCI_DEVICE_ID_QLOGIC_ISP8044) },
	{ PCI_DEVICE(PCI_VENDOR_ID_QLOGIC, PCI_DEVICE_ID_QLOGIC_ISP2071) },
	{ PCI_DEVICE(PCI_VENDOR_ID_QLOGIC, PCI_DEVICE_ID_QLOGIC_ISP2271) },
	{ PCI_DEVICE(PCI_VENDOR_ID_QLOGIC, PCI_DEVICE_ID_QLOGIC_ISP2261) },
	{ 0 },
};
MODULE_DEVICE_TABLE(pci, qla2xxx_pci_tbl);

static struct pci_driver qla2xxx_pci_driver = {
	.name		= QLA2XXX_DRIVER_NAME,
	.driver		= {
		.owner		= THIS_MODULE,
	},
	.id_table	= qla2xxx_pci_tbl,
	.probe		= qla2x00_probe_one,
	.remove		= qla2x00_remove_one,
	.shutdown	= qla2x00_shutdown,
	.err_handler	= &qla2xxx_err_handler,
};

static const struct file_operations apidev_fops = {
	.owner = THIS_MODULE,
	.llseek = noop_llseek,
};

/**
 * qla2x00_module_init - Module initialization.
 **/
static int __init
qla2x00_module_init(void)
{
	int ret = 0;

	/* Allocate cache for SRBs. */
	srb_cachep = kmem_cache_create("qla2xxx_srbs", sizeof(srb_t), 0,
	    SLAB_HWCACHE_ALIGN, NULL);
	if (srb_cachep == NULL) {
		ql_log(ql_log_fatal, NULL, 0x0001,
		    "Unable to allocate SRB cache...Failing load!.\n");
		return -ENOMEM;
	}

	/* Initialize target kmem_cache and mem_pools */
	ret = qlt_init();
	if (ret < 0) {
		kmem_cache_destroy(srb_cachep);
		return ret;
	} else if (ret > 0) {
		/*
		 * If initiator mode is explictly disabled by qlt_init(),
		 * prevent scsi_transport_fc.c:fc_scsi_scan_rport() from
		 * performing scsi_scan_target() during LOOP UP event.
		 */
		qla2xxx_transport_functions.disable_target_scan = 1;
		qla2xxx_transport_vport_functions.disable_target_scan = 1;
	}

	/* Derive version string. */
	strcpy(qla2x00_version_str, QLA2XXX_VERSION);
	if (ql2xextended_error_logging)
		strcat(qla2x00_version_str, "-debug");
	if (ql2xextended_error_logging == 1)
		ql2xextended_error_logging = QL_DBG_DEFAULT1_MASK;

	if (ql2x_ini_mode == QLA2XXX_INI_MODE_DUAL)
		qla_insert_tgt_attrs();

	qla2xxx_transport_template =
	    fc_attach_transport(&qla2xxx_transport_functions);
	if (!qla2xxx_transport_template) {
		kmem_cache_destroy(srb_cachep);
		ql_log(ql_log_fatal, NULL, 0x0002,
		    "fc_attach_transport failed...Failing load!.\n");
		qlt_exit();
		return -ENODEV;
	}

	apidev_major = register_chrdev(0, QLA2XXX_APIDEV, &apidev_fops);
	if (apidev_major < 0) {
		ql_log(ql_log_fatal, NULL, 0x0003,
		    "Unable to register char device %s.\n", QLA2XXX_APIDEV);
	}

	qla2xxx_transport_vport_template =
	    fc_attach_transport(&qla2xxx_transport_vport_functions);
	if (!qla2xxx_transport_vport_template) {
		kmem_cache_destroy(srb_cachep);
		qlt_exit();
		fc_release_transport(qla2xxx_transport_template);
		ql_log(ql_log_fatal, NULL, 0x0004,
		    "fc_attach_transport vport failed...Failing load!.\n");
		return -ENODEV;
	}
	ql_log(ql_log_info, NULL, 0x0005,
	    "QLogic Fibre Channel HBA Driver: %s.\n",
	    qla2x00_version_str);
	ret = pci_register_driver(&qla2xxx_pci_driver);
	if (ret) {
		kmem_cache_destroy(srb_cachep);
		qlt_exit();
		fc_release_transport(qla2xxx_transport_template);
		fc_release_transport(qla2xxx_transport_vport_template);
		ql_log(ql_log_fatal, NULL, 0x0006,
		    "pci_register_driver failed...ret=%d Failing load!.\n",
		    ret);
	}
	return ret;
}

/**
 * qla2x00_module_exit - Module cleanup.
 **/
static void __exit
qla2x00_module_exit(void)
{
	unregister_chrdev(apidev_major, QLA2XXX_APIDEV);
	pci_unregister_driver(&qla2xxx_pci_driver);
	qla2x00_release_firmware();
	kmem_cache_destroy(srb_cachep);
	qlt_exit();
	kmem_cache_destroy(ctx_cachep);
	fc_release_transport(qla2xxx_transport_template);
	fc_release_transport(qla2xxx_transport_vport_template);
}

module_init(qla2x00_module_init);
module_exit(qla2x00_module_exit);

MODULE_AUTHOR("QLogic Corporation");
MODULE_DESCRIPTION("QLogic Fibre Channel HBA Driver");
MODULE_LICENSE("GPL");
MODULE_VERSION(QLA2XXX_VERSION);
MODULE_FIRMWARE(FW_FILE_ISP21XX);
MODULE_FIRMWARE(FW_FILE_ISP22XX);
MODULE_FIRMWARE(FW_FILE_ISP2300);
MODULE_FIRMWARE(FW_FILE_ISP2322);
MODULE_FIRMWARE(FW_FILE_ISP24XX);
MODULE_FIRMWARE(FW_FILE_ISP25XX);<|MERGE_RESOLUTION|>--- conflicted
+++ resolved
@@ -1768,9 +1768,17 @@
 		 * qla2xxx_eh_abort() ends the SCSI cmd (with result 'res').
 		 */
 		if (!sp_get(sp)) {
+			int status;
+
 			spin_unlock_irqrestore(qp->qp_lock_ptr, *flags);
-			qla2xxx_eh_abort(GET_CMD_SP(sp));
+			status = qla2xxx_eh_abort(GET_CMD_SP(sp));
 			spin_lock_irqsave(qp->qp_lock_ptr, *flags);
+			/*
+			 * Get rid of extra reference caused
+			 * by early exit from qla2xxx_eh_abort
+			 */
+			if (status == FAST_IO_FAIL)
+				atomic_dec(&sp->ref_count);
 		}
 	}
 	sp->done(sp, res);
@@ -1779,7 +1787,7 @@
 static void
 __qla2x00_abort_all_cmds(struct qla_qpair *qp, int res)
 {
-	int cnt, status;
+	int cnt;
 	unsigned long flags;
 	srb_t *sp;
 	scsi_qla_host_t *vha = qp->vha;
@@ -1798,54 +1806,7 @@
 			req->outstanding_cmds[cnt] = NULL;
 			switch (sp->cmd_type) {
 			case TYPE_SRB:
-<<<<<<< HEAD
-				if (sp->type == SRB_NVME_CMD ||
-				    sp->type == SRB_NVME_LS) {
-					if (!sp_get(sp)) {
-						/* got sp */
-						spin_unlock_irqrestore
-							(qp->qp_lock_ptr,
-							 flags);
-						qla_nvme_abort(ha, sp, res);
-						spin_lock_irqsave
-							(qp->qp_lock_ptr, flags);
-					}
-				} else if (GET_CMD_SP(sp) &&
-				    !ha->flags.eeh_busy &&
-				    (!test_bit(ABORT_ISP_ACTIVE,
-					&vha->dpc_flags)) &&
-				    !qla2x00_isp_reg_stat(ha) &&
-				    (sp->type == SRB_SCSI_CMD)) {
-					/*
-					 * Don't abort commands in adapter
-					 * during EEH recovery as it's not
-					 * accessible/responding.
-					 *
-					 * Get a reference to the sp and drop
-					 * the lock. The reference ensures this
-					 * sp->done() call and not the call in
-					 * qla2xxx_eh_abort() ends the SCSI cmd
-					 * (with result 'res').
-					 */
-					if (!sp_get(sp)) {
-						spin_unlock_irqrestore
-							(qp->qp_lock_ptr, flags);
-						status = qla2xxx_eh_abort(
-							GET_CMD_SP(sp));
-						spin_lock_irqsave
-							(qp->qp_lock_ptr, flags);
-						/*
-						 * Get rid of extra reference caused
-						 * by early exit from qla2xxx_eh_abort
-						 */
-						if (status == FAST_IO_FAIL)
-							atomic_dec(&sp->ref_count);
-					}
-				}
-				sp->done(sp, res);
-=======
 				qla2x00_abort_srb(qp, sp, res, &flags);
->>>>>>> da790309
 				break;
 			case TYPE_TGT_CMD:
 				if (!vha->hw->tgt.tgt_ops || !tgt ||
