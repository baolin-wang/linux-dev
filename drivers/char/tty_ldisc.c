--- conflicted
+++ resolved
@@ -831,24 +831,9 @@
 	/* Force an oops if we mess this up */
 	tty->ldisc = NULL;
 
-<<<<<<< HEAD
-	tty_ldisc_wait_idle(tty);
-
-	/*
-	 * Now kill off the ldisc
-	 */
-	tty_ldisc_close(tty, tty->ldisc);
-	tty_ldisc_put(tty->ldisc);
-	/* Force an oops if we mess this up */
-	tty->ldisc = NULL;
-
-	/* Ensure the next open requests the N_TTY ldisc */
-	tty_set_termios_ldisc(tty, N_TTY);
-=======
 	/* Ensure the next open requests the N_TTY ldisc */
 	tty_set_termios_ldisc(tty, N_TTY);
 	mutex_unlock(&tty->ldisc_mutex);
->>>>>>> 9799218a
 
 	/* This will need doing differently if we need to lock */
 	if (o_tty)
