/*
 * Copyright(c) 2017 Intel Corporation. All rights reserved.
 *
 * This program is free software; you can redistribute it and/or modify
 * it under the terms of version 2 of the GNU General Public License as
 * published by the Free Software Foundation.
 *
 * This program is distributed in the hope that it will be useful, but
 * WITHOUT ANY WARRANTY; without even the implied warranty of
 * MERCHANTABILITY or FITNESS FOR A PARTICULAR PURPOSE.  See the GNU
 * General Public License for more details.
 */
#include <linux/pagemap.h>
#include <linux/module.h>
#include <linux/mount.h>
#include <linux/magic.h>
#include <linux/genhd.h>
#include <linux/cdev.h>
#include <linux/hash.h>
#include <linux/slab.h>
#include <linux/uio.h>
#include <linux/dax.h>
#include <linux/fs.h>

static dev_t dax_devt;
DEFINE_STATIC_SRCU(dax_srcu);
static struct vfsmount *dax_mnt;
static DEFINE_IDA(dax_minor_ida);
static struct kmem_cache *dax_cache __read_mostly;
static struct super_block *dax_superblock __read_mostly;

#define DAX_HASH_SIZE (PAGE_SIZE / sizeof(struct hlist_head))
static struct hlist_head dax_host_list[DAX_HASH_SIZE];
static DEFINE_SPINLOCK(dax_host_lock);

int dax_read_lock(void)
{
	return srcu_read_lock(&dax_srcu);
}
EXPORT_SYMBOL_GPL(dax_read_lock);

void dax_read_unlock(int id)
{
	srcu_read_unlock(&dax_srcu, id);
}
EXPORT_SYMBOL_GPL(dax_read_unlock);

#ifdef CONFIG_BLOCK
#include <linux/blkdev.h>

int bdev_dax_pgoff(struct block_device *bdev, sector_t sector, size_t size,
		pgoff_t *pgoff)
{
	phys_addr_t phys_off = (get_start_sect(bdev) + sector) * 512;

	if (pgoff)
		*pgoff = PHYS_PFN(phys_off);
	if (phys_off % PAGE_SIZE || size % PAGE_SIZE)
		return -EINVAL;
	return 0;
}
EXPORT_SYMBOL(bdev_dax_pgoff);

#if IS_ENABLED(CONFIG_FS_DAX)
struct dax_device *fs_dax_get_by_bdev(struct block_device *bdev)
{
	if (!blk_queue_dax(bdev->bd_queue))
		return NULL;
	return fs_dax_get_by_host(bdev->bd_disk->disk_name);
}
EXPORT_SYMBOL_GPL(fs_dax_get_by_bdev);
#endif

/**
 * __bdev_dax_supported() - Check if the device supports dax for filesystem
 * @sb: The superblock of the device
 * @blocksize: The block size of the device
 *
 * This is a library function for filesystems to check if the block device
 * can be mounted with dax option.
 *
 * Return: negative errno if unsupported, 0 if supported.
 */
int __bdev_dax_supported(struct super_block *sb, int blocksize)
{
	struct block_device *bdev = sb->s_bdev;
	struct dax_device *dax_dev;
	pgoff_t pgoff;
	int err, id;
	void *kaddr;
	pfn_t pfn;
	long len;

	if (blocksize != PAGE_SIZE) {
		pr_debug("VFS (%s): error: unsupported blocksize for dax\n",
				sb->s_id);
		return -EINVAL;
	}

	err = bdev_dax_pgoff(bdev, 0, PAGE_SIZE, &pgoff);
	if (err) {
		pr_debug("VFS (%s): error: unaligned partition for dax\n",
				sb->s_id);
		return err;
	}

	dax_dev = dax_get_by_host(bdev->bd_disk->disk_name);
	if (!dax_dev) {
		pr_debug("VFS (%s): error: device does not support dax\n",
				sb->s_id);
		return -EOPNOTSUPP;
	}

	id = dax_read_lock();
	len = dax_direct_access(dax_dev, pgoff, 1, &kaddr, &pfn);
	dax_read_unlock(id);

	put_dax(dax_dev);

	if (len < 1) {
<<<<<<< HEAD
		pr_err("VFS (%s): error: dax access failed (%ld)\n",
=======
		pr_debug("VFS (%s): error: dax access failed (%ld)\n",
>>>>>>> 9f586fff
				sb->s_id, len);
		return len < 0 ? len : -EIO;
	}

	return 0;
}
EXPORT_SYMBOL_GPL(__bdev_dax_supported);
#endif

enum dax_device_flags {
	/* !alive + rcu grace period == no new operations / mappings */
	DAXDEV_ALIVE,
	/* gate whether dax_flush() calls the low level flush routine */
	DAXDEV_WRITE_CACHE,
};

/**
 * struct dax_device - anchor object for dax services
 * @inode: core vfs
 * @cdev: optional character interface for "device dax"
 * @host: optional name for lookups where the device path is not available
 * @private: dax driver private data
 * @flags: state and boolean properties
 */
struct dax_device {
	struct hlist_node list;
	struct inode inode;
	struct cdev cdev;
	const char *host;
	void *private;
	unsigned long flags;
	const struct dax_operations *ops;
};

static ssize_t write_cache_show(struct device *dev,
		struct device_attribute *attr, char *buf)
{
	struct dax_device *dax_dev = dax_get_by_host(dev_name(dev));
	ssize_t rc;

	WARN_ON_ONCE(!dax_dev);
	if (!dax_dev)
		return -ENXIO;

	rc = sprintf(buf, "%d\n", !!test_bit(DAXDEV_WRITE_CACHE,
				&dax_dev->flags));
	put_dax(dax_dev);
	return rc;
}

static ssize_t write_cache_store(struct device *dev,
		struct device_attribute *attr, const char *buf, size_t len)
{
	bool write_cache;
	int rc = strtobool(buf, &write_cache);
	struct dax_device *dax_dev = dax_get_by_host(dev_name(dev));

	WARN_ON_ONCE(!dax_dev);
	if (!dax_dev)
		return -ENXIO;

	if (rc)
		len = rc;
	else if (write_cache)
		set_bit(DAXDEV_WRITE_CACHE, &dax_dev->flags);
	else
		clear_bit(DAXDEV_WRITE_CACHE, &dax_dev->flags);

	put_dax(dax_dev);
	return len;
}
static DEVICE_ATTR_RW(write_cache);

static umode_t dax_visible(struct kobject *kobj, struct attribute *a, int n)
{
	struct device *dev = container_of(kobj, typeof(*dev), kobj);
	struct dax_device *dax_dev = dax_get_by_host(dev_name(dev));

	WARN_ON_ONCE(!dax_dev);
	if (!dax_dev)
		return 0;

#ifndef CONFIG_ARCH_HAS_PMEM_API
	if (a == &dev_attr_write_cache.attr)
		return 0;
#endif
	return a->mode;
}

static struct attribute *dax_attributes[] = {
	&dev_attr_write_cache.attr,
	NULL,
};

struct attribute_group dax_attribute_group = {
	.name = "dax",
	.attrs = dax_attributes,
	.is_visible = dax_visible,
};
EXPORT_SYMBOL_GPL(dax_attribute_group);

/**
 * dax_direct_access() - translate a device pgoff to an absolute pfn
 * @dax_dev: a dax_device instance representing the logical memory range
 * @pgoff: offset in pages from the start of the device to translate
 * @nr_pages: number of consecutive pages caller can handle relative to @pfn
 * @kaddr: output parameter that returns a virtual address mapping of pfn
 * @pfn: output parameter that returns an absolute pfn translation of @pgoff
 *
 * Return: negative errno if an error occurs, otherwise the number of
 * pages accessible at the device relative @pgoff.
 */
long dax_direct_access(struct dax_device *dax_dev, pgoff_t pgoff, long nr_pages,
		void **kaddr, pfn_t *pfn)
{
	long avail;

	/*
	 * The device driver is allowed to sleep, in order to make the
	 * memory directly accessible.
	 */
	might_sleep();

	if (!dax_dev)
		return -EOPNOTSUPP;

	if (!dax_alive(dax_dev))
		return -ENXIO;

	if (nr_pages < 0)
		return nr_pages;

	avail = dax_dev->ops->direct_access(dax_dev, pgoff, nr_pages,
			kaddr, pfn);
	if (!avail)
		return -ERANGE;
	return min(avail, nr_pages);
}
EXPORT_SYMBOL_GPL(dax_direct_access);

size_t dax_copy_from_iter(struct dax_device *dax_dev, pgoff_t pgoff, void *addr,
		size_t bytes, struct iov_iter *i)
{
	if (!dax_alive(dax_dev))
		return 0;

	return dax_dev->ops->copy_from_iter(dax_dev, pgoff, addr, bytes, i);
}
EXPORT_SYMBOL_GPL(dax_copy_from_iter);

#ifdef CONFIG_ARCH_HAS_PMEM_API
void arch_wb_cache_pmem(void *addr, size_t size);
void dax_flush(struct dax_device *dax_dev, void *addr, size_t size)
{
	if (unlikely(!test_bit(DAXDEV_WRITE_CACHE, &dax_dev->flags)))
		return;

	arch_wb_cache_pmem(addr, size);
}
#else
void dax_flush(struct dax_device *dax_dev, void *addr, size_t size)
{
}
#endif
EXPORT_SYMBOL_GPL(dax_flush);

void dax_write_cache(struct dax_device *dax_dev, bool wc)
{
	if (wc)
		set_bit(DAXDEV_WRITE_CACHE, &dax_dev->flags);
	else
		clear_bit(DAXDEV_WRITE_CACHE, &dax_dev->flags);
}
EXPORT_SYMBOL_GPL(dax_write_cache);

bool dax_write_cache_enabled(struct dax_device *dax_dev)
{
	return test_bit(DAXDEV_WRITE_CACHE, &dax_dev->flags);
}
EXPORT_SYMBOL_GPL(dax_write_cache_enabled);

bool dax_alive(struct dax_device *dax_dev)
{
	lockdep_assert_held(&dax_srcu);
	return test_bit(DAXDEV_ALIVE, &dax_dev->flags);
}
EXPORT_SYMBOL_GPL(dax_alive);

static int dax_host_hash(const char *host)
{
	return hashlen_hash(hashlen_string("DAX", host)) % DAX_HASH_SIZE;
}

/*
 * Note, rcu is not protecting the liveness of dax_dev, rcu is ensuring
 * that any fault handlers or operations that might have seen
 * dax_alive(), have completed.  Any operations that start after
 * synchronize_srcu() has run will abort upon seeing !dax_alive().
 */
void kill_dax(struct dax_device *dax_dev)
{
	if (!dax_dev)
		return;

	clear_bit(DAXDEV_ALIVE, &dax_dev->flags);

	synchronize_srcu(&dax_srcu);

	spin_lock(&dax_host_lock);
	hlist_del_init(&dax_dev->list);
	spin_unlock(&dax_host_lock);

	dax_dev->private = NULL;
}
EXPORT_SYMBOL_GPL(kill_dax);

static struct inode *dax_alloc_inode(struct super_block *sb)
{
	struct dax_device *dax_dev;
	struct inode *inode;

	dax_dev = kmem_cache_alloc(dax_cache, GFP_KERNEL);
	if (!dax_dev)
		return NULL;

	inode = &dax_dev->inode;
	inode->i_rdev = 0;
	return inode;
}

static struct dax_device *to_dax_dev(struct inode *inode)
{
	return container_of(inode, struct dax_device, inode);
}

static void dax_i_callback(struct rcu_head *head)
{
	struct inode *inode = container_of(head, struct inode, i_rcu);
	struct dax_device *dax_dev = to_dax_dev(inode);

	kfree(dax_dev->host);
	dax_dev->host = NULL;
	if (inode->i_rdev)
		ida_simple_remove(&dax_minor_ida, MINOR(inode->i_rdev));
	kmem_cache_free(dax_cache, dax_dev);
}

static void dax_destroy_inode(struct inode *inode)
{
	struct dax_device *dax_dev = to_dax_dev(inode);

	WARN_ONCE(test_bit(DAXDEV_ALIVE, &dax_dev->flags),
			"kill_dax() must be called before final iput()\n");
	call_rcu(&inode->i_rcu, dax_i_callback);
}

static const struct super_operations dax_sops = {
	.statfs = simple_statfs,
	.alloc_inode = dax_alloc_inode,
	.destroy_inode = dax_destroy_inode,
	.drop_inode = generic_delete_inode,
};

static struct dentry *dax_mount(struct file_system_type *fs_type,
		int flags, const char *dev_name, void *data)
{
	return mount_pseudo(fs_type, "dax:", &dax_sops, NULL, DAXFS_MAGIC);
}

static struct file_system_type dax_fs_type = {
	.name = "dax",
	.mount = dax_mount,
	.kill_sb = kill_anon_super,
};

static int dax_test(struct inode *inode, void *data)
{
	dev_t devt = *(dev_t *) data;

	return inode->i_rdev == devt;
}

static int dax_set(struct inode *inode, void *data)
{
	dev_t devt = *(dev_t *) data;

	inode->i_rdev = devt;
	return 0;
}

static struct dax_device *dax_dev_get(dev_t devt)
{
	struct dax_device *dax_dev;
	struct inode *inode;

	inode = iget5_locked(dax_superblock, hash_32(devt + DAXFS_MAGIC, 31),
			dax_test, dax_set, &devt);

	if (!inode)
		return NULL;

	dax_dev = to_dax_dev(inode);
	if (inode->i_state & I_NEW) {
		set_bit(DAXDEV_ALIVE, &dax_dev->flags);
		inode->i_cdev = &dax_dev->cdev;
		inode->i_mode = S_IFCHR;
		inode->i_flags = S_DAX;
		mapping_set_gfp_mask(&inode->i_data, GFP_USER);
		unlock_new_inode(inode);
	}

	return dax_dev;
}

static void dax_add_host(struct dax_device *dax_dev, const char *host)
{
	int hash;

	/*
	 * Unconditionally init dax_dev since it's coming from a
	 * non-zeroed slab cache
	 */
	INIT_HLIST_NODE(&dax_dev->list);
	dax_dev->host = host;
	if (!host)
		return;

	hash = dax_host_hash(host);
	spin_lock(&dax_host_lock);
	hlist_add_head(&dax_dev->list, &dax_host_list[hash]);
	spin_unlock(&dax_host_lock);
}

struct dax_device *alloc_dax(void *private, const char *__host,
		const struct dax_operations *ops)
{
	struct dax_device *dax_dev;
	const char *host;
	dev_t devt;
	int minor;

	host = kstrdup(__host, GFP_KERNEL);
	if (__host && !host)
		return NULL;

	minor = ida_simple_get(&dax_minor_ida, 0, MINORMASK+1, GFP_KERNEL);
	if (minor < 0)
		goto err_minor;

	devt = MKDEV(MAJOR(dax_devt), minor);
	dax_dev = dax_dev_get(devt);
	if (!dax_dev)
		goto err_dev;

	dax_add_host(dax_dev, host);
	dax_dev->ops = ops;
	dax_dev->private = private;
	return dax_dev;

 err_dev:
	ida_simple_remove(&dax_minor_ida, minor);
 err_minor:
	kfree(host);
	return NULL;
}
EXPORT_SYMBOL_GPL(alloc_dax);

void put_dax(struct dax_device *dax_dev)
{
	if (!dax_dev)
		return;
	iput(&dax_dev->inode);
}
EXPORT_SYMBOL_GPL(put_dax);

/**
 * dax_get_by_host() - temporary lookup mechanism for filesystem-dax
 * @host: alternate name for the device registered by a dax driver
 */
struct dax_device *dax_get_by_host(const char *host)
{
	struct dax_device *dax_dev, *found = NULL;
	int hash, id;

	if (!host)
		return NULL;

	hash = dax_host_hash(host);

	id = dax_read_lock();
	spin_lock(&dax_host_lock);
	hlist_for_each_entry(dax_dev, &dax_host_list[hash], list) {
		if (!dax_alive(dax_dev)
				|| strcmp(host, dax_dev->host) != 0)
			continue;

		if (igrab(&dax_dev->inode))
			found = dax_dev;
		break;
	}
	spin_unlock(&dax_host_lock);
	dax_read_unlock(id);

	return found;
}
EXPORT_SYMBOL_GPL(dax_get_by_host);

/**
 * inode_dax: convert a public inode into its dax_dev
 * @inode: An inode with i_cdev pointing to a dax_dev
 *
 * Note this is not equivalent to to_dax_dev() which is for private
 * internal use where we know the inode filesystem type == dax_fs_type.
 */
struct dax_device *inode_dax(struct inode *inode)
{
	struct cdev *cdev = inode->i_cdev;

	return container_of(cdev, struct dax_device, cdev);
}
EXPORT_SYMBOL_GPL(inode_dax);

struct inode *dax_inode(struct dax_device *dax_dev)
{
	return &dax_dev->inode;
}
EXPORT_SYMBOL_GPL(dax_inode);

void *dax_get_private(struct dax_device *dax_dev)
{
	return dax_dev->private;
}
EXPORT_SYMBOL_GPL(dax_get_private);

static void init_once(void *_dax_dev)
{
	struct dax_device *dax_dev = _dax_dev;
	struct inode *inode = &dax_dev->inode;

	memset(dax_dev, 0, sizeof(*dax_dev));
	inode_init_once(inode);
}

static int __dax_fs_init(void)
{
	int rc;

	dax_cache = kmem_cache_create("dax_cache", sizeof(struct dax_device), 0,
			(SLAB_HWCACHE_ALIGN|SLAB_RECLAIM_ACCOUNT|
			 SLAB_MEM_SPREAD|SLAB_ACCOUNT),
			init_once);
	if (!dax_cache)
		return -ENOMEM;

	rc = register_filesystem(&dax_fs_type);
	if (rc)
		goto err_register_fs;

	dax_mnt = kern_mount(&dax_fs_type);
	if (IS_ERR(dax_mnt)) {
		rc = PTR_ERR(dax_mnt);
		goto err_mount;
	}
	dax_superblock = dax_mnt->mnt_sb;

	return 0;

 err_mount:
	unregister_filesystem(&dax_fs_type);
 err_register_fs:
	kmem_cache_destroy(dax_cache);

	return rc;
}

static void __dax_fs_exit(void)
{
	kern_unmount(dax_mnt);
	unregister_filesystem(&dax_fs_type);
	kmem_cache_destroy(dax_cache);
}

static int __init dax_fs_init(void)
{
	int rc;

	rc = __dax_fs_init();
	if (rc)
		return rc;

	rc = alloc_chrdev_region(&dax_devt, 0, MINORMASK+1, "dax");
	if (rc)
		__dax_fs_exit();
	return rc;
}

static void __exit dax_fs_exit(void)
{
	unregister_chrdev_region(dax_devt, MINORMASK+1);
	ida_destroy(&dax_minor_ida);
	__dax_fs_exit();
}

MODULE_AUTHOR("Intel Corporation");
MODULE_LICENSE("GPL v2");
subsys_initcall(dax_fs_init);
module_exit(dax_fs_exit);<|MERGE_RESOLUTION|>--- conflicted
+++ resolved
@@ -118,11 +118,7 @@
 	put_dax(dax_dev);
 
 	if (len < 1) {
-<<<<<<< HEAD
-		pr_err("VFS (%s): error: dax access failed (%ld)\n",
-=======
 		pr_debug("VFS (%s): error: dax access failed (%ld)\n",
->>>>>>> 9f586fff
 				sb->s_id, len);
 		return len < 0 ? len : -EIO;
 	}
