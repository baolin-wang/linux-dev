--- conflicted
+++ resolved
@@ -1316,11 +1316,7 @@
 	if (AR_SREV_9300_20_OR_LATER(ah))
 		udelay(50);
 	else if (AR_SREV_9100(ah))
-<<<<<<< HEAD
-		udelay(10000);
-=======
 		mdelay(10);
->>>>>>> 56041bf9
 	else
 		udelay(100);
 
@@ -2055,14 +2051,8 @@
 
 	REG_SET_BIT(ah, AR_RTC_FORCE_WAKE,
 		    AR_RTC_FORCE_WAKE_EN);
-<<<<<<< HEAD
-
-	if (AR_SREV_9100(ah))
-		udelay(10000);
-=======
 	if (AR_SREV_9100(ah))
 		mdelay(10);
->>>>>>> 56041bf9
 	else
 		udelay(50);
 
